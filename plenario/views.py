import itertools
import json
import re
import dateutil.relativedelta
from cStringIO import StringIO
from collections import namedtuple
from datetime import datetime
from hashlib import md5
from urlparse import urlparse

import requests
import sqlalchemy
from flask import make_response, request, redirect, url_for, render_template, \
    Blueprint, flash, session as flask_session
<<<<<<< HEAD
from plenario.models import ShapeMetadata, MetaTable, User
from plenario.database import session, Base, app_engine as engine
from plenario.utils.helpers import send_mail, slugify, infer_csv_columns
from plenario.tasks import update_dataset as update_dataset_task, \
    delete_dataset as delete_dataset_task, add_dataset as add_dataset_task, \
    add_shape as add_shape_task, delete_shape as delete_shape_task
from flask_login import login_required
from urlparse import urlparse
import requests
=======
from flask_login import login_required
>>>>>>> 177aa82d
from flask_wtf import Form
from sqlalchemy import Table, text
from sqlalchemy.exc import NoSuchTableError
from wtforms import SelectField, StringField
from wtforms.validators import DataRequired

from plenario.api.jobs import submit_job, get_status, get_job, job_queue
from plenario.database import session, Base, app_engine as engine, fast_count
from plenario.models import MetaTable, User, ShapeMetadata, Workers
from plenario.models_.ETLTask import ETLType, add_task
from plenario.models_.ETLTask import fetch_pending_tables, fetch_table_etl_status
from plenario.utils.helpers import send_mail, slugify, infer_csv_columns

views = Blueprint('views', __name__)

'''(Mostly) Static pages'''


@views.route('/')
def index():
    return render_template('index.html')


@views.route('/explore')
def explore_view():
    return render_template('explore.html')


# If the user requests a nested URL within the Ember app,
# we still just need to render the Ember app.
@views.route('/explore/<path:path>')
def explore_kludge(path):
    return render_template('explore.html')


@views.route('/api-docs')
def api_docs_view():
    return redirect("http://docs.plenar.io", code=302)


@views.route('/about')
def about_view():
    return render_template('about.html')


@views.route('/examples')
def examples_view():
    return redirect('https://medium.com/plenario-dev', code=302)


@views.route('/maintenance')
def maintenance():
    return render_template('maintenance.html'), 503


@views.route('/terms')
def terms_view():
    return render_template('terms.html')


@views.route('/workers')
def workers():
    q = session.query(Workers).all()
    workerlist = [row.__dict__ for row in q]
    now = datetime.now()
    nominal = 0
    loaded = 0
    dead = 0

    for worker in workerlist:

        if not worker["job"]:
            continue

        job = json.loads(get_job(worker["job"]).get_data())

        if job.get("error"):
            worker["status"] = "dead"
            worker["jobinfo"] = {
                "status": "TIMED OUT",
                "workers": "",
                "queuetime": "",
                "worktime": "",
                "endpoint": ""
            }
            continue

        if job["status"]["meta"].get("lastStartTime"):
            diff = dateutil.relativedelta.relativedelta(
                now,
                datetime.strptime(job["status"]["meta"]["lastStartTime"],
                                  "%Y-%m-%d %H:%M:%S.%f"))

        else:
            diff = dateutil.relativedelta.relativedelta(now,
                                                    datetime.strptime(job["status"]["meta"]["startTime"],
                                                                          "%Y-%m-%d %H:%M:%S.%f"))
        worker["jobinfo"] = {
            "status": job["status"]["status"],
            "workers": ", ".join(job["status"]["meta"]["workers"]),
            "queuetime": job["status"]["meta"]["queueTime"],
            "worktime": " {}h {}m {}s".format(diff.hours, diff.minutes, diff.seconds).replace(
                " 0h ", "  ").replace(" 0m ", " ")[1:],
            "endpoint": job["request"]["endpoint"]
        }

        lastseen = (now - datetime.strptime(worker["timestamp"], "%Y-%m-%d %H:%M:%S.%f")).total_seconds()
        if lastseen > 1200 or worker.get("status"):
            worker["status"] = "dead"
            dead += 1
        elif lastseen > 300:
            worker["status"] = "overload"
            loaded += 1
        elif lastseen > 60:
            worker["status"] = "load"
            loaded += 1
        else:
            worker["status"] = "nominal"
            nominal += 1

        diff = dateutil.relativedelta.relativedelta(now, datetime.fromtimestamp(worker["uptime"]))
        worker["humanized_uptime"] = " {}d {}h {}m {}s".format(
            diff.days, diff.hours, diff.minutes, diff.seconds).replace(
            " 0d ", "  ").replace(" 0h ", " ").replace(" 0m ", " ")[1:]
        diff = dateutil.relativedelta.relativedelta(datetime.fromtimestamp(lastseen),
                                                    datetime.fromtimestamp(0))
        worker["lastseen"] = " {}d {}h {}m {}s ago".format(
            diff.days, diff.hours, diff.minutes, diff.seconds).replace(
            " 0d ", "  ").replace(" 0h ", " ").replace(" 0m ", " ")[1:]

    workerlist.sort(key=lambda worker: worker["name"])
    jobs = job_queue.attributes['ApproximateNumberOfMessages']
    workercounts = {
        "total": len(workerlist),
        "nominal": nominal,
        "loaded": loaded,
        "dead": dead
    }
    return render_template('workers.html', workers=workerlist,
                           workercounts=workercounts, queuelength=jobs, overload=(jobs>=8))

@views.route('/workers/purge')
def purge_workers():
    Workers.purge()
    return redirect(url_for('views.workers'))

'''Approve a dataset'''


# TODO: Catch an email exception and flash email failure


@views.route('/admin/approve-shape/<dataset_name>')
@login_required
def approve_shape_view(dataset_name):
    return approve_shape(dataset_name)


def approve_shape(dataset_name):
    meta = session.query(ShapeMetadata).get(dataset_name)
    meta.approved_status = True
    session.commit()

    # Send ingest task to SQS.
    job = {"endpoint": "add_shape", "query": meta.dataset_name}
    ticket = submit_job(job)

    # Create and record task status.
    add_task(meta.dataset_name, ETLType['shapeset'])

    # Let the fans know.
    send_approval_email(meta.human_name, meta.contributor_name,
                        meta.contributor_email)

    return ticket


@views.route('/admin/approve-dataset/<source_url_hash>', methods=['GET', 'POST'])
@login_required
def approve_dataset_view(source_url_hash):
    approve_dataset(source_url_hash)
    return redirect(url_for('views.view_datasets'))


def approve_dataset(source_url_hash):
    # Approve it
    meta = session.query(MetaTable).get(source_url_hash)
    meta.approved_status = True
    session.commit()

    send_approval_email(meta.human_name,
                        meta.contributor_name,
                        meta.contributor_email)

    add_task(meta.dataset_name, ETLType['dataset'])

    job = {"endpoint": "add_dataset", "query": meta.source_url_hash}
    return submit_job(job)


def send_approval_email(dataset_name, contributor_name, contributor_email):
    # Email the submitter
    msg_body = """Hello %s,\r\n
\r\n
Your dataset has been approved and added to Plenar.io:\r\n
\r\n
%s\r\n
\r\n
It should appear on http://plenar.io within 24 hours.\r\n
\r\n
Thank you!\r\n
The Plenario Team\r\n
http://plenar.io""" % (contributor_name, dataset_name)

    send_mail(subject="Your dataset has been added to Plenar.io",
              recipient=contributor_email, body=msg_body)


#
''' Submit a dataset (Add it to MetaData
    and try to ingest it now or later.) '''


#


@views.route('/admin/add', methods=['GET', 'POST'])
@login_required
def admin_add_dataset():
    user = session.query(User).get(flask_session['user_id'])
    context = {'is_admin': True,
               'contributor_name': user.name,
               'contributor_organization': 'Plenario Admin',
               'contributor_email': user.email}
    return add(context)


@views.route('/add', methods=['GET', 'POST'])
def user_add_dataset():
    context = {'is_admin': False}
    return add(context)


def send_submission_email(dataset_name, contributor_name, contributor_email):
    msg_body = """Hello %s,\r\n\r\n
We received your recent dataset submission to Plenar.io:\r\n\r\n%s\r\n\r\n
After we review it, we'll notify you when your data is loaded and available.\r\n\r\n
Thank you!\r\nThe Plenario Team\r\nhttp://plenar.io""" % (contributor_name, dataset_name)

    send_mail(subject="Your dataset has been submitted to Plenar.io",
              recipient=contributor_email,
              body=msg_body)

    return redirect(url_for('views.contrib_thankyou'))


def render_with_context(context):
    if context['is_shapefile']:
        return render_template('submit-shape.html', **context)
    else:
        return render_template('submit-table.html', **context)


def add(context):
    # If is_shapefile query arg is present and not 'false', display shape form.
    shape_arg = request.args.get('is_shapefile', 'false')
    context['is_shapefile'] = shape_arg != 'false'

    # Step 1: User looking at page for the first time
    if request.method == 'GET' and not request.args.get('dataset_url'):
        return render_with_context(context)

    # Step 2: User suggested a URL for a dataset
    if request.method == 'GET':
        return suggest(context)

    # Step 3: User POSTed all the submission data
    #          and made it past frontend validation
    if request.method == 'POST':
        return submit(context)


def submit(context):
    form = request.form
    is_shapefile = context['is_shapefile']
    is_admin = context['is_admin']

    try:  # Store the metadata
        if is_shapefile:
            if shape_already_submitted(form['dataset_name']):
                msg = 'A Shapefile with this name has already been submitted'
                raise RuntimeError(msg)
            else:
                meta = shape_meta_from_submit_form(form, is_approved=is_admin)
        else:
            meta = point_meta_from_submit_form(form, is_approved=is_admin)
    except RuntimeError as e:
        context['error_msg'] = e.message
        return render_with_context(context)

    else:
        # Successfully stored the metadata
        # Now fire ingestion task...
        if is_admin:

            meta.is_approved = True

            if is_shapefile:
                job = {"endpoint": "add_shape", "query": meta.dataset_name}
                submit_job(job)
                add_task(meta.dataset_name, ETLType['shapeset'])
            else:
                job = {"endpoint": "add_dataset", "query": meta.source_url_hash}
                submit_job(job)
                add_task(meta.dataset_name, ETLType['dataset'])
        else:
            return send_submission_email(meta.human_name,
                                         meta.contributor_name,
                                         meta.contributor_email)
        return view_datasets()


def suggest(context):
    is_shapefile = context['is_shapefile']
    is_csv = not is_shapefile
    suggested_url = request.args.get('dataset_url')
    try:
        suggestion = process_suggestion(suggested_url, is_shapefile)
        if is_csv and csv_already_submitted(suggestion.file_url):
            msg = 'A CSV at this url has already been submitted'
            raise RuntimeError(msg)
    except RuntimeError as e:
        # Something was jank with that suggestion.
        context['error_msg'] = e.message
        return render_with_context(context)
    else:
        # Merge exsting context into new context so that no values
        # from the suggestion overwrite existing values
        suggestion_context = context_from_suggestion(suggestion)
        suggestion_context.update(context)
        return render_with_context(suggestion_context)


''' Submission helpers '''


def form_columns(form):
    """
    :param form: Taken from requests.form
    :return: columns: list of slugified column names
             labels: dict mapping string labels of special column types
             (observed_date, latitude, longitude, location)
             to names of columns
    """

    labels = {}
    columns = []
    for k, v in form.iteritems():
        if k.startswith('col_name_'):
            # key_type_observed_date
            key = k.replace("col_name_", "")
            columns.append(key)
            # e.g labels['observed_date'] = 'date'
            labels[v] = key
    return columns, labels


def csv_already_submitted(url):
    hash = md5(url).hexdigest()
    return session.query(MetaTable).get(hash) is not None


def shape_already_submitted(name):
    shape = ShapeMetadata.get_by_human_name(name)
    return shape is not None


@views.route('/contribute-thankyou')
def contrib_thankyou():
    context = {}
    return render_template('contribute_thankyou.html', **context)


''' Helpers that can create a new MetaTable instance
    with a filled out submission form and dataset_info
    taken from the source URL.'''


def point_meta_from_submit_form(form, is_approved):
    columns, labels = form_columns(form)
    name = slugify(form['dataset_name'], delim=u'_')[:50]

    metatable = MetaTable(
        url=form['file_url'],
        view_url=form.get('view_url'),
        dataset_name=name,
        human_name=form['dataset_name'],
        attribution=form.get('dataset_attribution'),
        description=form.get('dataset_description'),
        update_freq=form['update_frequency'],
        contributor_name=form['contributor_name'],
        contributor_organization=form.get('contributor_organization'),
        contributor_email=form['contributor_email'],
        approved_status=is_approved,
        observed_date=labels['observed_date'],
        latitude=labels.get('latitude', None),
        longitude=labels.get('longitude', None),
        location=labels.get('location', None),
        column_names=columns
    )

    session.add(metatable)
    session.commit()
    return metatable


def shape_meta_from_submit_form(form, is_approved):
    md = ShapeMetadata.add(
        human_name=form['dataset_name'],
        source_url=form['file_url'],
        view_url=form.get('view_url'),
        attribution=form.get('dataset_attribution'),
        description=form.get('dataset_description'),
        update_freq=form['update_frequency'],
        contributor_name=form['contributor_name'],
        contributor_organization=form.get('contributor_organization'),
        contributor_email=form['contributor_email'],
        approved_status=is_approved)
    session.commit()
    return md


'''Suggestion helpers.'''

ColumnMeta = namedtuple('ColumnMeta', 'name type_ description')
DescriptionMeta = namedtuple("DescriptionMeta",
                             'human_name attribution description')
ContributorMeta = namedtuple('ContributorMeta', 'name organization email')


def _assert_reachable(url):
    try:
        resp = requests.head(url)
        assert resp.status_code != 404
    except:
        raise RuntimeError('Could not reach URL ' + url)


def is_certainly_html(url):
    head = requests.head(url)
    if head.status_code == 302:
        # Edge case with Dropbox redirects.
        return False
    try:
        return 'text/html' in head.headers['content-type']
    except KeyError:
        return False


def context_from_suggestion(suggestion):
    # Start with the attributes guaranteed to be present
    context = {
        'submitted_url': suggestion.submitted_url,
        'file_url': suggestion.file_url,
        'view_url': suggestion.view_url,
        'columns': suggestion.columns
    }
    # If this suggestion has column info (read: is for a CSV),
    # then put those tuples in dict form.
    if context['columns']:
        context['columns'] = [col._asdict() for col in context['columns']]

    # Get what metadata we can glean
    try:
        context.update(suggestion.description_meta._asdict())
    except AttributeError:
        context.update(DescriptionMeta(None, None, '')._asdict())

    return context


def process_suggestion(url, is_shapefile=False):
    _assert_reachable(url)
    if SocrataSuggestion.is_socrata_url(url):
        suggestion = SocrataSuggestion(url, is_shapefile)
    else:
        suggestion = GenericSuggestion(url, is_shapefile)
    return suggestion


class GenericSuggestion(object):
    def __init__(self, url, is_shapefile=False):
        if is_certainly_html(url):
            raise RuntimeError('URL must point directly to a CSV or Shapefile')
        self.file_url = url
        self.submitted_url = url
        self.view_url = None
        self.columns = (None if is_shapefile else self._infer_columns())

    def _infer_columns(self):
        r = requests.get(self.file_url, stream=True)
        inp = StringIO()

        head = itertools.islice(r.iter_lines(), 1000)
        for line in head:
            inp.write(line + '\n')
        inp.seek(0)
        column_info = infer_csv_columns(inp)

        return [ColumnMeta(name, type_.__visit_name__.lower(), '')
                for name, type_, _ in column_info]


class SocrataSuggestion(object):
    """
    All the metadata we can derive from a Socrata 4x4.
    Includes attribution and description.
    Can also derive url of file
    given a url to a UI page describing that file.

    Throws an exception if either the given url or derived url
    does not point to a file of the right type.
    """

    def __init__(self, url, is_shapefile=False):
        self.four_by_four = self._extract_four_by_four(url)
        self._metadata = None
        self._is_shapefile = is_shapefile

        if self.four_by_four is None:
            msg = 'URLs to Socrata datasets must contain a 4x4 id'
            raise RuntimeError(msg)
        self.submitted_url = url

        self.description_meta = self.derive_description_meta()
        self.view_url, self.file_url = self._derive_urls()

        self.columns = (None if is_shapefile else self._derive_columns())

    def _derive_columns(self):
        return [ColumnMeta(c['name'],
                           c['dataTypeName'],
                           c.get('description', None))
                for c in self.metadata['columns']]

    def _derive_urls(self):
        view_url = self._derive_view_url()
        file_url = self._derive_file_url(view_url)
        return view_url, file_url

    def _derive_view_url(self):
        """
        Try the "standard" url formats that we can construct
        with the submitted URL.
        """
        # CSV case
        if not self._is_shapefile:
            return '{}/api/views/{}/rows'.format(self.url_prefix(),
                                                 self.four_by_four)
        # Shapefile case
        if is_certainly_html(self.submitted_url):
            # If the user pointed us to HTML, use that.
            return self.submitted_url
        else:
            # Don't know of a consistent way to derive
            # an HTML view of a Socrata shape dataset. :(
            return None

    def _derive_file_url(self, view_url):
        if self._is_shapefile:
            return self._shapefile_file_url()
        else:
            # Assumes view_url is of the format '{}/api/views/{}/rows'
            return '%s.csv?accessType=DOWNLOAD' % view_url

    def _shapefile_file_url(self):
        # I noticed that if Socrata displays the shape as a map,
        # we can usually download through the geospatial API.
        # When it doesn't display the map,
        # we can download with /application/zip
        # This heuristic tends to work,
        # but a more robust way might be drilling into
        # metadata['metadata'] and seeing if there's a 'geo' key there
        # that denotes the geospatial API is enabled.

        blob_url = '{}/download/{}/application/zip' \
            .format(self.url_prefix(), self.four_by_four)
        map_url = '{}/api/geospatial/{}?method=export&format=Shapefile'. \
            format(self.url_prefix(), self.four_by_four)
        try:
            display_type = self.metadata['displayType']
        except KeyError:
            # No display_type means it's definitely a blob.
            return blob_url
        else:
            # Or maybe we were told it's a blob.
            return blob_url if display_type == 'blob' else map_url

    def url_prefix(self):
        parsed = urlparse(self.submitted_url)
        if not parsed.scheme:
            raise RuntimeError('URL missing protocol (like https://)')

        prefix = parsed.scheme + '://' + parsed.netloc
        return prefix

    def derive_description_meta(self):
        # Grab from correct JSON fields
        description = self.metadata.get('description')
        human_name = self.metadata.get('name')
        attribution = self.metadata.get('attribution')

        return DescriptionMeta(description=description,
                               human_name=human_name,
                               attribution=attribution)

    @property
    def metadata(self):
        """
        Dictionary of metadata pulled straight from the Socrata API
        """
        if self._metadata:
            return self._metadata

        # Construct for the first time
        prefix = self.url_prefix()
        metadata_endpoint = '{}/api/views/{}'.format(prefix, self.four_by_four)
        resp = requests.get(metadata_endpoint)
        self._metadata = resp.json()
        return self._metadata

    @staticmethod
    def _extract_four_by_four(url):
        """
        Return last string fragment matching Socrata 4x4 pattern
        :param url: URL from which to extract Socrata 4x4 id.
        :type url: str
        :return: 4x4 string like abc1-d2ef if found
                 else None
        """
        url = url.strip(' \t\n\r')  # strip whitespace, tabs, etc
        matches = re.findall(r'/([a-z0-9]{4}-[a-z0-9]{4})', url)
        if matches:
            return matches[-1]
        else:
            return None

    @classmethod
    def is_socrata_url(cls, url):
        return cls._extract_four_by_four(url) is not None


''' Monitoring and editing point datasets '''


@views.route('/admin/view-datasets')
@login_required
def view_datasets():
<<<<<<< HEAD
    datasets_pending = session.query(MetaTable).\
        filter(MetaTable.approved_status != True).\
        all()

    shapes_pending = session.query(ShapeMetadata).\
        filter(ShapeMetadata.approved_status != True).\
        all()

    try:
        q = text('''
            SELECT m.*, c.status, c.task_id
            FROM meta_master AS m
            LEFT JOIN celery_taskmeta AS c
              ON c.id = (
                SELECT id FROM celery_taskmeta
                WHERE task_id = ANY(m.result_ids)
                ORDER BY date_done DESC
                LIMIT 1
              )
            WHERE m.approved_status = 'true'
        ''')
        with engine.begin() as c:
            datasets = list(c.execute(q))
    except NoSuchTableError:
        datasets = session.query(MetaTable)\
            .filter(MetaTable.approved_status == True)\
            .all()

    try:
        shape_datasets = ShapeMetadata.get_all_with_etl_status()
    except NoSuchTableError:
        # If we can't find shape metadata, soldier on.
        shape_datasets = None
=======
    datasets_pending = fetch_pending_tables(MetaTable)
    shapes_pending = fetch_pending_tables(ShapeMetadata)
    datasets = fetch_table_etl_status(ETLType['dataset'])
    shapesets = fetch_table_etl_status(ETLType['shapeset'])
>>>>>>> 177aa82d

    return render_template('admin/view-datasets.html',
                           datasets_pending=datasets_pending,
                           shapes_pending=shapes_pending,
                           datasets=datasets,
                           shape_datasets=shapesets)


@views.route('/admin/dataset-status/')
@login_required
def dataset_status():
    source_url_hash = request.args.get("source_url_hash")

<<<<<<< HEAD
    q = '''
        SELECT
          m.human_name,
          m.source_url_hash,
          c.status,
          c.date_done,
          c.traceback,
          c.task_id
        FROM meta_master AS m,
        UNNEST(m.result_ids) AS ids
        LEFT JOIN celery_taskmeta AS c
          ON c.task_id = ids
        WHERE c.date_done IS NOT NULL
    '''

=======
    name = None
>>>>>>> 177aa82d
    if source_url_hash:
        name = session.query(MetaTable).get(source_url_hash).dataset_name

    results = fetch_table_etl_status(ETLType['dataset'], name)
    results += fetch_table_etl_status(ETLType['shapeset'], name)

    r = []
    for result in results:
        tb = None
        if result.error:
            tb = result.error \
                .replace('\r\n', '<br />') \
                .replace('\n\r', '<br />') \
                .replace('\n', '<br />') \
                .replace('\r', '<br />')
        d = {
            'human_name': result.human_name,
            'status': result.status,
            'task_id': result.task_id,
            'traceback': tb,
            'date_done': None,
        }

        try:
            d['source_url_hash'] = result.source_url_hash  # Point dataset.
        except AttributeError:
            d['source_url_hash'] = result.dataset_name  # Shape dataset.

        if result.date_done:
            d['date_done'] = result.date_done.strftime('%B %d, %Y %H:%M'),
        r.append(d)
    return render_template('admin/dataset-status.html', results=r, name=name)


class EditShapeForm(Form):
    human_name = StringField('human_name', validators=[DataRequired()])
    description = StringField('description', validators=[DataRequired()])
    attribution = StringField('attribution', validators=[DataRequired()])
    update_freq = SelectField('update_freq',
                              choices=[('daily', 'Daily'),
                                       ('weekly', 'Weekly'),
                                       ('monthly', 'Monthly'),
                                       ('yearly', 'Yearly')],
                              validators=[DataRequired()])

    def validate(self):
        return Form.validate(self)


@views.route('/admin/edit-shape/<dataset_name>', methods=['GET', 'POST'])
@login_required
def edit_shape(dataset_name):
    form = EditShapeForm()
    meta = session.query(ShapeMetadata).get(dataset_name)

    if form.validate_on_submit():
        upd = {
            'human_name': form.human_name.data,
            'description': form.description.data,
            'attribution': form.attribution.data,
            'update_freq': form.update_freq.data,
        }
        session.query(ShapeMetadata) \
            .filter(ShapeMetadata.dataset_name == meta.dataset_name) \
            .update(upd)
        session.commit()

        if not meta.approved_status:
            approve_shape(dataset_name)

        flash('%s updated successfully!' % meta.human_name, 'success')
        return redirect(url_for('views.view_datasets'))
    else:
        pass

    num_rows = meta.num_shapes if meta.num_shapes else 0

    context = {
        'form': form,
        'meta': meta,
        'num_rows': num_rows
    }

    return render_template('admin/edit-shape.html', **context)


@views.route('/update-shape/<dataset_name>')
def update_shape_view(dataset_name):
    return queue_update_shape(dataset_name)


def queue_update_shape(dataset_name):
    job = {"endpoint": "update_shape", "query": dataset_name}
    ticket = submit_job(job)
    return make_response(json.dumps({'status': 'success', 'ticket': ticket}))


class EditDatasetForm(Form):
    """
    Form to edit meta_master information for a dataset
    """
<<<<<<< HEAD
    human_name = TextField('human_name', validators=[DataRequired()])
    description = TextField('description', validators=[DataRequired()])
    attribution = TextField('attribution', validators=[DataRequired()])
=======
    human_name = StringField('human_name', validators=[DataRequired()])
    description = StringField('description', validators=[DataRequired()])
    attribution = StringField('attribution', validators=[DataRequired()])
>>>>>>> 177aa82d
    update_freq = SelectField('update_freq',
                              choices=[('daily', 'Daily'),
                                       ('weekly', 'Weekly'),
                                       ('monthly', 'Monthly'),
                                       ('yearly', 'Yearly')],
                              validators=[DataRequired()])
    observed_date = StringField('observed_date', validators=[DataRequired()])
    latitude = StringField('latitude')
    longitude = StringField('longitude')
    location = StringField('location')

    def validate(self):
        rv = Form.validate(self)
        if not rv:
            return False

        valid = True

        if not self.location.data and (not self.latitude.data or not self.longitude.data):
            valid = False
<<<<<<< HEAD
            self.location.errors.append('You must either provide a Latitude and Longitude field name or a Location field name')
=======
            self.location.errors.append(
                'You must either provide a Latitude and Longitude field name or a Location field name')
>>>>>>> 177aa82d

        if self.longitude.data and not self.latitude.data:
            valid = False
            self.latitude.errors.append('You must provide both a Latitude field name and a Longitude field name')

        if self.latitude.data and not self.longitude.data:
            valid = False
            self.longitude.errors.append('You must provide both a Latitude field name and a Longitude field name')

        return valid


@views.route('/admin/edit-dataset/<source_url_hash>', methods=['GET', 'POST'])
@login_required
def edit_dataset(source_url_hash):
    form = EditDatasetForm()
    meta = session.query(MetaTable).get(source_url_hash)
    fieldnames = meta.column_names
    num_rows = 0

    if meta.approved_status:
        try:
            table_name = meta.dataset_name
            table = Table(table_name, Base.metadata,
                          autoload=True, autoload_with=engine)

            # Would prefer to just get the names from the metadata
            # without needing to reflect.
            fieldnames = table.columns.keys()
            pk_name = [p.name for p in table.primary_key][0]
            pk = table.c[pk_name]
            num_rows = session.query(pk).count()

        except sqlalchemy.exc.NoSuchTableError:
            # dataset has been approved, but perhaps still processing.
            pass

    if form.validate_on_submit():
        upd = {
            'human_name': form.human_name.data,
            'description': form.description.data,
            'attribution': form.attribution.data,
            'update_freq': form.update_freq.data,
            'latitude': form.latitude.data,
            'longitude': form.longitude.data,
            'location': form.location.data,
            'observed_date': form.observed_date.data,
        }
        session.query(MetaTable) \
            .filter(MetaTable.source_url_hash == meta.source_url_hash) \
            .update(upd)
        session.commit()

        if not meta.approved_status:
            approve_dataset(source_url_hash)

        flash('%s updated successfully!' % meta.human_name, 'success')
        return redirect(url_for('views.view_datasets'))
    else:
        pass

    context = {
        'form': form,
        'meta': meta,
        'fieldnames': fieldnames,
        'num_rows': num_rows,
    }
    return render_template('admin/edit-dataset.html', **context)


@views.route('/admin/delete-dataset/<source_url_hash>')
@login_required
def delete_dataset_view(source_url_hash):
    return delete_dataset(source_url_hash)


def delete_dataset(source_url_hash):
    ticket = submit_job({'endpoint': 'delete_dataset', 'query': source_url_hash})
    return make_response(json.dumps({'status': 'success', 'ticket': ticket}))


@views.route('/update-dataset/<source_url_hash>')
def update_dataset_view(source_url_hash):
    return queue_update_dataset(source_url_hash)


def queue_update_dataset(source_url_hash):
    job = {"endpoint": "update_dataset", "query": source_url_hash}
    ticket = submit_job(job)
    return make_response(json.dumps({'status': 'success', 'ticket': ticket}))


@views.route('/check-update/<ticket>')
def check_update(ticket):
    r = {'status': get_status(ticket)}
    resp = make_response(json.dumps(r))
    resp.headers['Content-Type'] = 'application/json'
    return resp


''' Shape monitoring '''


@views.route('/admin/shape-status/')
@login_required
def shape_status():
    table_name = request.args['dataset_name']
    shape_meta = fetch_table_etl_status(ETLType['shapeset'], table_name)[0]
    return render_template('admin/shape-status.html', shape=shape_meta)


@views.route('/admin/delete-shape/<table_name>')
@login_required
def delete_shape_view(table_name):
    return delete_shape(table_name)


def delete_shape(table_name):
    ticket = submit_job({'endpoint': 'delete_shape', 'query': table_name})
    return make_response(json.dumps({'status': 'success', 'ticket': ticket}))<|MERGE_RESOLUTION|>--- conflicted
+++ resolved
@@ -12,19 +12,7 @@
 import sqlalchemy
 from flask import make_response, request, redirect, url_for, render_template, \
     Blueprint, flash, session as flask_session
-<<<<<<< HEAD
-from plenario.models import ShapeMetadata, MetaTable, User
-from plenario.database import session, Base, app_engine as engine
-from plenario.utils.helpers import send_mail, slugify, infer_csv_columns
-from plenario.tasks import update_dataset as update_dataset_task, \
-    delete_dataset as delete_dataset_task, add_dataset as add_dataset_task, \
-    add_shape as add_shape_task, delete_shape as delete_shape_task
 from flask_login import login_required
-from urlparse import urlparse
-import requests
-=======
-from flask_login import login_required
->>>>>>> 177aa82d
 from flask_wtf import Form
 from sqlalchemy import Table, text
 from sqlalchemy.exc import NoSuchTableError
@@ -683,46 +671,10 @@
 @views.route('/admin/view-datasets')
 @login_required
 def view_datasets():
-<<<<<<< HEAD
-    datasets_pending = session.query(MetaTable).\
-        filter(MetaTable.approved_status != True).\
-        all()
-
-    shapes_pending = session.query(ShapeMetadata).\
-        filter(ShapeMetadata.approved_status != True).\
-        all()
-
-    try:
-        q = text('''
-            SELECT m.*, c.status, c.task_id
-            FROM meta_master AS m
-            LEFT JOIN celery_taskmeta AS c
-              ON c.id = (
-                SELECT id FROM celery_taskmeta
-                WHERE task_id = ANY(m.result_ids)
-                ORDER BY date_done DESC
-                LIMIT 1
-              )
-            WHERE m.approved_status = 'true'
-        ''')
-        with engine.begin() as c:
-            datasets = list(c.execute(q))
-    except NoSuchTableError:
-        datasets = session.query(MetaTable)\
-            .filter(MetaTable.approved_status == True)\
-            .all()
-
-    try:
-        shape_datasets = ShapeMetadata.get_all_with_etl_status()
-    except NoSuchTableError:
-        # If we can't find shape metadata, soldier on.
-        shape_datasets = None
-=======
     datasets_pending = fetch_pending_tables(MetaTable)
     shapes_pending = fetch_pending_tables(ShapeMetadata)
     datasets = fetch_table_etl_status(ETLType['dataset'])
     shapesets = fetch_table_etl_status(ETLType['shapeset'])
->>>>>>> 177aa82d
 
     return render_template('admin/view-datasets.html',
                            datasets_pending=datasets_pending,
@@ -736,25 +688,7 @@
 def dataset_status():
     source_url_hash = request.args.get("source_url_hash")
 
-<<<<<<< HEAD
-    q = '''
-        SELECT
-          m.human_name,
-          m.source_url_hash,
-          c.status,
-          c.date_done,
-          c.traceback,
-          c.task_id
-        FROM meta_master AS m,
-        UNNEST(m.result_ids) AS ids
-        LEFT JOIN celery_taskmeta AS c
-          ON c.task_id = ids
-        WHERE c.date_done IS NOT NULL
-    '''
-
-=======
     name = None
->>>>>>> 177aa82d
     if source_url_hash:
         name = session.query(MetaTable).get(source_url_hash).dataset_name
 
@@ -856,15 +790,9 @@
     """
     Form to edit meta_master information for a dataset
     """
-<<<<<<< HEAD
-    human_name = TextField('human_name', validators=[DataRequired()])
-    description = TextField('description', validators=[DataRequired()])
-    attribution = TextField('attribution', validators=[DataRequired()])
-=======
     human_name = StringField('human_name', validators=[DataRequired()])
     description = StringField('description', validators=[DataRequired()])
     attribution = StringField('attribution', validators=[DataRequired()])
->>>>>>> 177aa82d
     update_freq = SelectField('update_freq',
                               choices=[('daily', 'Daily'),
                                        ('weekly', 'Weekly'),
@@ -885,12 +813,8 @@
 
         if not self.location.data and (not self.latitude.data or not self.longitude.data):
             valid = False
-<<<<<<< HEAD
-            self.location.errors.append('You must either provide a Latitude and Longitude field name or a Location field name')
-=======
             self.location.errors.append(
                 'You must either provide a Latitude and Longitude field name or a Location field name')
->>>>>>> 177aa82d
 
         if self.longitude.data and not self.latitude.data:
             valid = False
