--- conflicted
+++ resolved
@@ -352,15 +352,9 @@
     # TODO: remove row estimate count box
     counts = {
         'master_row_count': 42,
-<<<<<<< HEAD
-        'weather_daily_row_count': table_row_estimate('dat_weather_observations_daily'),
-        'weather_hourly_row_count': table_row_estimate('dat_weather_observations_hourly'),
-        'census_block_row_count': 0, #table_row_estimate('census_blocks'),
-=======
         'weather_daily_row_count': 1,
         'weather_hourly_row_count': 2,
         'census_block_row_count': 3
->>>>>>> c1db6c9d
     }
 
     try:
