import time
import itertools
import re
import requests

import plenario.tasks as worker

from collections import namedtuple
from hashlib import md5
from flask import request, redirect, url_for, render_template
from flask import Blueprint, flash, session as flask_session
from flask_login import login_required
from flask_wtf import Form
from io import StringIO
from sqlalchemy import Table
from sqlalchemy.exc import NoSuchTableError
from urllib.parse import urlparse
from wtforms import SelectField, StringField
from wtforms.validators import DataRequired

<<<<<<< HEAD
from plenario.database import postgres_session, postgres_base, postgres_engine as engine
=======
from plenario.database import session, Base, app_engine as engine
from plenario.model.meta.schema import infer
>>>>>>> be18578b
from plenario.models import MetaTable, User, ShapeMetadata
from plenario.settings import FLOWER_URL
from plenario.utils.helpers import send_mail, slugify

views = Blueprint('views', __name__)

'''(Mostly) Static pages'''


@views.route('/')
def index():
    return render_template('index.html')


@views.route('/explore')
def explore_view():
    return render_template('explore.html')


# If the user requests a nested URL within the Ember app,
# we still just need to render the Ember app.
@views.route('/explore/<path:path>')
def explore_kludge(path):
    return render_template('explore.html')


@views.route('/api-docs')
def api_docs_view():
    return redirect("http://docs.plenar.io", code=302)


@views.route('/about')
def about_view():
    return render_template('about.html')


@views.route('/examples')
def examples_view():
    return redirect('https://medium.com/plenario-dev', code=302)


@views.route('/maintenance')
def maintenance():
    return render_template('maintenance.html'), 503


@views.route('/terms')
def terms_view():
    return render_template('terms.html')


@views.route('/admin/approve-shape/<dataset_name>')
@login_required
def approve_shape_view(dataset_name):
    approve_shape(dataset_name)
    return redirect(url_for('views.view_datasets'))


def approve_shape(dataset_name):

    meta = postgres_session.query(ShapeMetadata).get(dataset_name)
    ticket = worker.add_shape.delay(dataset_name).id

    meta.approved_status = True
    meta.celery_task_id = ticket
    postgres_session.commit()

    send_approval_email(
        meta.human_name,
        meta.contributor_name,
        meta.contributor_email
    )


@views.route('/admin/approve-dataset/<source_url_hash>', methods=['GET', 'POST'])
@login_required
def approve_dataset_view(source_url_hash):
    approve_dataset(source_url_hash)
    return redirect(url_for('views.view_datasets'))


def approve_dataset(source_url_hash):

    meta = postgres_session.query(MetaTable).get(source_url_hash)
    ticket = worker.add_dataset.delay(meta.dataset_name).id

    meta.approved_status = True
    meta.result_ids = [ticket]
    postgres_session.commit()

    send_approval_email(
        meta.human_name,
        meta.contributor_name,
        meta.contributor_email
    )


def send_approval_email(dataset_name, contributor_name, contributor_email):
    # Email the submitter
    msg_body = """Hello %s,\r\n
\r\n
Your dataset has been approved and added to Plenar.io:\r\n
\r\n
%s\r\n
\r\n
It should appear on http://plenar.io within 24 hours.\r\n
\r\n
Thank you!\r\n
The Plenario Team\r\n
http://plenar.io""" % (contributor_name, dataset_name)

    send_mail(subject="Your dataset has been added to Plenar.io",
              recipient=contributor_email, body=msg_body)


#
''' Submit a dataset (Add it to MetaData
    and try to ingest it now or later.) '''


#


@views.route('/admin/add', methods=['GET', 'POST'])
@login_required
def admin_add_dataset():
    user = postgres_session.query(User).get(flask_session['user_id'])
    context = {'is_admin': True,
               'contributor_name': user.name,
               'contributor_organization': 'Plenario Admin',
               'contributor_email': user.email}
    return add(context)


@views.route('/add', methods=['GET', 'POST'])
def user_add_dataset():
    context = {'is_admin': False}
    return add(context)


def send_submission_email(dataset_name, contributor_name, contributor_email):
    msg_body = """Hello %s,\r\n\r\n
We received your recent dataset submission to Plenar.io:\r\n\r\n%s\r\n\r\n
After we review it, we'll notify you when your data is loaded and available.\r\n\r\n
Thank you!\r\nThe Plenario Team\r\nhttp://plenar.io""" % (contributor_name, dataset_name)

    send_mail(subject="Your dataset has been submitted to Plenar.io",
              recipient=contributor_email,
              body=msg_body)

    return redirect(url_for('views.contrib_thankyou'))


def render_with_context(context):
    if context['is_shapefile']:
        return render_template('submit-shape.html', **context)
    else:
        return render_template('submit-table.html', **context)


def add(context):
    # If is_shapefile query arg is present and not 'false', display shape form.
    shape_arg = request.args.get('is_shapefile', 'false')
    context['is_shapefile'] = shape_arg != 'false'

    # Step 1: User looking at page for the first time
    if request.method == 'GET' and not request.args.get('dataset_url'):
        return render_with_context(context)

    # Step 2: User suggested a URL for a dataset
    if request.method == 'GET':
        return suggest(context)

    # Step 3: User POSTed all the submission data
    #          and made it past frontend validation
    if request.method == 'POST':
        return submit(context)


def submit(context):
    form = request.form
    is_shapefile = context['is_shapefile']
    is_admin = context['is_admin']

    try:  # Store the metadata
        if is_shapefile:
            if shape_already_submitted(form['dataset_name']):
                msg = 'A Shapefile with this name has already been submitted'
                raise RuntimeError(msg)
            else:
                meta = shape_meta_from_submit_form(form, is_approved=is_admin)
        else:
            meta = point_meta_from_submit_form(form, is_approved=is_admin)
    except RuntimeError as e:
        context['error_msg'] = str(e)
        return render_with_context(context)

    else:
        # Successfully stored the metadata
        # Now fire ingestion task...
        if is_admin:
            meta.is_approved = True
            if is_shapefile:
                ticket = worker.add_shape.delay(meta.dataset_name).id
                meta.celery_task_id = ticket
                postgres_session.commit()
            else:
                ticket = worker.add_dataset.delay(meta.dataset_name).id
                meta.result_ids = [ticket]
                postgres_session.commit()
        else:
            return send_submission_email(
                meta.human_name,
                meta.contributor_name,
                meta.contributor_email
            )
        return view_datasets()


def suggest(context):
    is_shapefile = context['is_shapefile']
    is_csv = not is_shapefile
    suggested_url = request.args.get('dataset_url')
    try:
        suggestion = process_suggestion(suggested_url, is_shapefile)
        if is_csv and csv_already_submitted(suggestion.file_url):
            msg = 'A CSV at this url has already been submitted'
            raise RuntimeError(msg)
    except RuntimeError as e:
        # Something was jank with that suggestion.
        context['error_msg'] = str(e)
        return render_with_context(context)
    else:
        # Merge exsting context into new context so that no values
        # from the suggestion overwrite existing values
        suggestion_context = context_from_suggestion(suggestion)
        suggestion_context.update(context)
        return render_with_context(suggestion_context)


''' Submission helpers '''


def form_columns(form):
    """
    :param form: Taken from requests.form
    :return: columns: list of slugified column names
             labels: dict mapping string labels of special column types
             (observed_date, latitude, longitude, location)
             to names of columns
    """

    labels = {}
    columns = []
    for k, v in form.items():
        if k.startswith('col_name_'):
            # key_type_observed_date
            key = k.replace("col_name_", "")
            columns.append(key)
            # e.g labels['observed_date'] = 'date'
            labels[v] = key
    return columns, labels


def csv_already_submitted(url):
    digest = md5(bytes(url, encoding="utf-8")).hexdigest()
    return postgres_session.query(MetaTable).get(digest) is not None


def shape_already_submitted(name):
    shape = ShapeMetadata.get_by_human_name(name)
    return shape is not None


@views.route('/contribute-thankyou')
def contrib_thankyou():
    context = {}
    return render_template('contribute_thankyou.html', **context)


''' Helpers that can create a new MetaTable instance
    with a filled out submission form and dataset_info
    taken from the source URL.'''


def point_meta_from_submit_form(form, is_approved):
    columns, labels = form_columns(form)
    name = slugify(form['dataset_name'], delimiter='_')[:50]

    metatable = MetaTable(
        url=form['file_url'],
        view_url=form.get('view_url'),
        dataset_name=name,
        human_name=form['dataset_name'],
        attribution=form.get('dataset_attribution'),
        description=form.get('dataset_description'),
        update_freq=form['update_frequency'],
        contributor_name=form['contributor_name'],
        contributor_organization=form.get('contributor_organization'),
        contributor_email=form['contributor_email'],
        approved_status=is_approved,
        observed_date=labels['observed_date'],
        latitude=labels.get('latitude', None),
        longitude=labels.get('longitude', None),
        location=labels.get('location', None),
        column_names=columns
    )

    postgres_session.add(metatable)
    postgres_session.commit()
    return metatable


def shape_meta_from_submit_form(form, is_approved):
    md = ShapeMetadata.add(
        human_name=form['dataset_name'],
        source_url=form['file_url'],
        view_url=form.get('view_url'),
        attribution=form.get('dataset_attribution'),
        description=form.get('dataset_description'),
        update_freq=form['update_frequency'],
        contributor_name=form['contributor_name'],
        contributor_organization=form.get('contributor_organization'),
        contributor_email=form['contributor_email'],
        approved_status=is_approved)
    postgres_session.commit()
    return md


'''Suggestion helpers.'''

ColumnMeta = namedtuple('ColumnMeta', 'name type_ description')
DescriptionMeta = namedtuple("DescriptionMeta",
                             'human_name attribution description')
ContributorMeta = namedtuple('ContributorMeta', 'name organization email')


def _assert_reachable(url):
    try:
        resp = requests.head(url)
        assert resp.status_code != 404
    except:
        raise RuntimeError('Could not reach URL ' + url)


def is_certainly_html(url):
    head = requests.head(url)
    if head.status_code == 302:
        # Edge case with Dropbox redirects.
        return False
    try:
        return 'text/html' in head.headers['content-type']
    except KeyError:
        return False


def context_from_suggestion(suggestion):
    # Start with the attributes guaranteed to be present
    context = {
        'submitted_url': suggestion.submitted_url,
        'file_url': suggestion.file_url,
        'view_url': suggestion.view_url,
        'columns': suggestion.columns
    }
    # If this suggestion has column info (read: is for a CSV),
    # then put those tuples in dict form.
    if context['columns']:
        context['columns'] = [col._asdict() for col in context['columns']]

    # Get what metadata we can glean
    try:
        context.update(suggestion.description_meta._asdict())
    except AttributeError:
        context.update(DescriptionMeta(None, None, '')._asdict())

    return context


def process_suggestion(url, is_shapefile=False):
    _assert_reachable(url)
    if SocrataSuggestion.is_socrata_url(url):
        suggestion = SocrataSuggestion(url, is_shapefile)
    else:
        suggestion = GenericSuggestion(url, is_shapefile)
    return suggestion


class GenericSuggestion(object):
    def __init__(self, url, is_shapefile=False):
        if is_certainly_html(url):
            raise RuntimeError('URL must point directly to a CSV or Shapefile')
        self.file_url = url
        self.submitted_url = url
        self.view_url = None
        self.columns = (None if is_shapefile else self._infer_columns())

    def _infer_columns(self):

        stream = requests.get(self.file_url, stream=True)
        head = itertools.islice(stream.iter_lines(), 1000)
        buffer = StringIO()

        for line in head:
            buffer.write(line.decode("utf-8") + '\n')

        buffer.seek(0)
        columns = infer(buffer)
        buffer.close()
        stream.close()

        return [ColumnMeta(c.name, str(c.type).lower(), '') for c in columns]


class SocrataSuggestion(object):
    """
    All the metadata we can derive from a Socrata 4x4.
    Includes attribution and description.
    Can also derive url of file
    given a url to a UI page describing that file.

    Throws an exception if either the given url or derived url
    does not point to a file of the right type.
    """

    def __init__(self, url, is_shapefile=False):
        self.four_by_four = self._extract_four_by_four(url)
        self._metadata = None
        self._is_shapefile = is_shapefile

        if self.four_by_four is None:
            msg = 'URLs to Socrata datasets must contain a 4x4 id'
            raise RuntimeError(msg)
        self.submitted_url = url

        self.description_meta = self.derive_description_meta()
        self.view_url, self.file_url = self._derive_urls()

        self.columns = (None if is_shapefile else self._derive_columns())

    def _derive_columns(self):
        print('[plenario] SocrataSuggestion._derive_columns()')
        return [ColumnMeta(c['name'],
                           c['dataTypeName'],
                           c.get('description', None))
                for c in self.metadata['columns']]

    def _derive_urls(self):
        view_url = self._derive_view_url()
        file_url = self._derive_file_url(view_url)
        return view_url, file_url

    def _derive_view_url(self):
        """
        Try the "standard" url formats that we can construct
        with the submitted URL.
        """
        # CSV case
        if not self._is_shapefile:
            return '{}/api/views/{}/rows'.format(self.url_prefix(),
                                                 self.four_by_four)
        # Shapefile case
        if is_certainly_html(self.submitted_url):
            # If the user pointed us to HTML, use that.
            return self.submitted_url
        else:
            # Don't know of a consistent way to derive
            # an HTML view of a Socrata shape dataset. :(
            return None

    def _derive_file_url(self, view_url):
        if self._is_shapefile:
            return self._shapefile_file_url()
        else:
            # Assumes view_url is of the format '{}/api/views/{}/rows'
            return '%s.csv?accessType=DOWNLOAD' % view_url

    def _shapefile_file_url(self):
        # I noticed that if Socrata displays the shape as a map,
        # we can usually download through the geospatial API.
        # When it doesn't display the map,
        # we can download with /application/zip
        # This heuristic tends to work,
        # but a more robust way might be drilling into
        # metadata['metadata'] and seeing if there's a 'geo' key there
        # that denotes the geospatial API is enabled.

        blob_url = '{}/download/{}/application/zip' \
            .format(self.url_prefix(), self.four_by_four)
        map_url = '{}/api/geospatial/{}?method=export&format=Shapefile'. \
            format(self.url_prefix(), self.four_by_four)
        try:
            display_type = self.metadata['displayType']
        except KeyError:
            # No display_type means it's definitely a blob.
            return blob_url
        else:
            # Or maybe we were told it's a blob.
            return blob_url if display_type == 'blob' else map_url

    def url_prefix(self):
        parsed = urlparse(self.submitted_url)
        if not parsed.scheme:
            raise RuntimeError('URL missing protocol (like https://)')

        prefix = parsed.scheme + '://' + parsed.netloc
        return prefix

    def derive_description_meta(self):
        # Grab from correct JSON fields
        description = self.metadata.get('description')
        human_name = self.metadata.get('name')
        attribution = self.metadata.get('attribution')

        return DescriptionMeta(description=description,
                               human_name=human_name,
                               attribution=attribution)

    @property
    def metadata(self):
        """
        Dictionary of metadata pulled straight from the Socrata API
        """
        if self._metadata:
            return self._metadata

        # Construct for the first time
        prefix = self.url_prefix()
        metadata_endpoint = '{}/api/views/{}'.format(prefix, self.four_by_four)
        resp = requests.get(metadata_endpoint)
        self._metadata = resp.json()
        return self._metadata

    @staticmethod
    def _extract_four_by_four(url):
        """
        Return last string fragment matching Socrata 4x4 pattern
        :param url: URL from which to extract Socrata 4x4 id.
        :type url: str
        :return: 4x4 string like abc1-d2ef if found
                 else None
        """
        url = url.strip(' \t\n\r')  # strip whitespace, tabs, etc
        matches = re.findall(r'/([a-z0-9]{4}-[a-z0-9]{4})', url)
        if matches:
            return matches[-1]
        else:
            return None

    @classmethod
    def is_socrata_url(cls, url):
        return cls._extract_four_by_four(url) is not None


''' Monitoring and editing point datasets '''


@views.route('/admin/view-datasets')
@login_required
def view_datasets():
    datasets_pending = fetch_pending_tables(MetaTable)
    shapes_pending = fetch_pending_tables(ShapeMetadata)
    datasets = MetaTable.get_all_with_etl_status()
    shapesets = ShapeMetadata.get_all_with_etl_status()

    return render_template('admin/view-datasets.html',
                           datasets_pending=datasets_pending,
                           shapes_pending=shapes_pending,
                           datasets=datasets,
                           shape_datasets=shapesets)


@views.route('/admin/dataset-status/')
@login_required
def dataset_status():

    return redirect(FLOWER_URL)


class EditShapeForm(Form):
    human_name = StringField('human_name', validators=[DataRequired()])
    description = StringField('description', validators=[DataRequired()])
    attribution = StringField('attribution', validators=[DataRequired()])
    update_freq = SelectField('update_freq',
                              choices=[('daily', 'Daily'),
                                       ('weekly', 'Weekly'),
                                       ('monthly', 'Monthly'),
                                       ('yearly', 'Yearly')],
                              validators=[DataRequired()])

    def validate(self):
        return Form.validate(self)


@views.route('/admin/edit-shape/<dataset_name>', methods=['GET', 'POST'])
@login_required
def edit_shape(dataset_name):
    form = EditShapeForm()
    meta = postgres_session.query(ShapeMetadata).get(dataset_name)

    if form.validate_on_submit():
        upd = {
            'human_name': form.human_name.data,
            'description': form.description.data,
            'attribution': form.attribution.data,
            'update_freq': form.update_freq.data,
        }
        postgres_session.query(ShapeMetadata) \
            .filter(ShapeMetadata.dataset_name == meta.dataset_name) \
            .update(upd)
        postgres_session.commit()

        if not meta.approved_status:
            approve_shape(dataset_name)

        flash('%s updated successfully!' % meta.human_name, 'success')
        return redirect(url_for('views.view_datasets'))
    else:
        pass

    num_rows = meta.num_shapes if meta.num_shapes else 0

    context = {
        'form': form,
        'meta': meta,
        'num_rows': num_rows
    }

    return render_template('admin/edit-shape.html', **context)


@views.route('/update-shape/<dataset_name>')
def update_shape_view(dataset_name):

    meta = postgres_session.query(ShapeMetadata).get(dataset_name)
    ticket = worker.update_shape.delay(dataset_name).id
    meta.celery_task_id = ticket
    postgres_session.commit()
    return redirect(url_for('views.view_datasets'))


class EditDatasetForm(Form):
    """
    Form to edit meta_master information for a dataset
    """
    human_name = StringField('human_name', validators=[DataRequired()])
    description = StringField('description', validators=[DataRequired()])
    attribution = StringField('attribution', validators=[DataRequired()])
    update_freq = SelectField('update_freq',
                              choices=[('daily', 'Daily'),
                                       ('weekly', 'Weekly'),
                                       ('monthly', 'Monthly'),
                                       ('yearly', 'Yearly')],
                              validators=[DataRequired()])
    observed_date = StringField('observed_date', validators=[DataRequired()])
    latitude = StringField('latitude')
    longitude = StringField('longitude')
    location = StringField('location')

    def validate(self):
        rv = Form.validate(self)
        if not rv:
            return False

        valid = True

        if not self.location.data and (not self.latitude.data or not self.longitude.data):
            valid = False
            self.location.errors.append(
                'You must either provide a Latitude and Longitude field name or a Location field name')

        if self.longitude.data and not self.latitude.data:
            valid = False
            self.latitude.errors.append('You must provide both a Latitude field name and a Longitude field name')

        if self.latitude.data and not self.longitude.data:
            valid = False
            self.longitude.errors.append('You must provide both a Latitude field name and a Longitude field name')

        return valid


@views.route('/admin/edit-dataset/<source_url_hash>', methods=['GET', 'POST'])
@login_required
def edit_dataset(source_url_hash):
    form = EditDatasetForm()
    meta = postgres_session.query(MetaTable).get(source_url_hash)
    fieldnames = meta.column_names
    num_rows = 0

    if meta.approved_status:
        try:
            table_name = meta.dataset_name
            table = Table(table_name, postgres_base.metadata,
                          autoload=True, autoload_with=engine)

            # Would prefer to just get the names from the metadata
            # without needing to reflect.
            fieldnames = list(table.columns.keys())
            pk_name = [p.name for p in table.primary_key][0]
            pk = table.c[pk_name]
            num_rows = postgres_session.query(pk).count()

        except NoSuchTableError:
            # dataset has been approved, but perhaps still processing.
            pass

    if form.validate_on_submit():
        upd = {
            'human_name': form.human_name.data,
            'description': form.description.data,
            'attribution': form.attribution.data,
            'update_freq': form.update_freq.data,
            'latitude': form.latitude.data,
            'longitude': form.longitude.data,
            'location': form.location.data,
            'observed_date': form.observed_date.data,
        }
        postgres_session.query(MetaTable) \
            .filter(MetaTable.source_url_hash == meta.source_url_hash) \
            .update(upd)
        postgres_session.commit()

        if not meta.approved_status:
            approve_dataset(source_url_hash)

        flash('%s updated successfully!' % meta.human_name, 'success')
        return redirect(url_for('views.view_datasets'))
    else:
        pass

    context = {
        'form': form,
        'meta': meta,
        'fieldnames': fieldnames,
        'num_rows': num_rows,
    }
    return render_template('admin/edit-dataset.html', **context)


@views.route('/admin/delete-dataset/<source_url_hash>')
@login_required
def delete_dataset_view(source_url_hash):

    meta = postgres_session.query(MetaTable).get(source_url_hash)
    worker.delete_dataset.delay(meta.dataset_name)
    return redirect(url_for('views.view_datasets'))


@views.route('/update-dataset/<source_url_hash>')
def update_dataset_view(source_url_hash):

    meta = postgres_session.query(MetaTable).get(source_url_hash)
    ticket = worker.update_dataset.delay(meta.dataset_name).id

    meta.result_ids = [ticket]
    postgres_session.add(meta)
    postgres_session.commit()

    return redirect(url_for('views.view_datasets'))


''' Shape monitoring '''


@views.route('/admin/shape-status/')
@login_required
def shape_status():

    table_name = request.args['dataset_name']
    shape_meta = ShapeMetadata.get_metadata_with_etl_result(table_name)
    return render_template('admin/shape-status.html', shape=shape_meta)


@views.route('/admin/delete-shape/<table_name>')
@login_required
def delete_shape_view(table_name):

    worker.delete_shape.delay(table_name)
    return redirect(url_for('views.view_datasets'))


def fetch_pending_tables(model):
    """Used in views.py, fetch all records corresponding to tables pending
    administrator approval. These tables exist in the master tables, but their
    corresponding records have not been ingested.

    :param model: (class) ORM Class corresponding to a meta table
    :returns: (list) contains all records for which is_approved is false"""

    query = postgres_session.query(model).filter(model.approved_status != True)
    return query.all()<|MERGE_RESOLUTION|>--- conflicted
+++ resolved
@@ -1,30 +1,24 @@
-import time
 import itertools
 import re
-import requests
-
-import plenario.tasks as worker
-
 from collections import namedtuple
 from hashlib import md5
+from io import StringIO
+from urllib.parse import urlparse
+
+import requests
+from flask import Blueprint, flash, session as flask_session
 from flask import request, redirect, url_for, render_template
-from flask import Blueprint, flash, session as flask_session
 from flask_login import login_required
 from flask_wtf import Form
-from io import StringIO
 from sqlalchemy import Table
 from sqlalchemy.exc import NoSuchTableError
-from urllib.parse import urlparse
 from wtforms import SelectField, StringField
 from wtforms.validators import DataRequired
 
-<<<<<<< HEAD
+import plenario.tasks as worker
 from plenario.database import postgres_session, postgres_base, postgres_engine as engine
-=======
-from plenario.database import session, Base, app_engine as engine
-from plenario.model.meta.schema import infer
->>>>>>> be18578b
 from plenario.models import MetaTable, User, ShapeMetadata
+from plenario.models.meta.schema import infer
 from plenario.settings import FLOWER_URL
 from plenario.utils.helpers import send_mail, slugify
 
