import requests
import os
import sys
import tarfile
import zipfile
import re
from cStringIO import StringIO
from csvkit.unicsv import UnicodeCSVReader, UnicodeCSVWriter, \
    UnicodeCSVDictReader
from dateutil import parser
from datetime import datetime, date, timedelta
import calendar
from plenario.database import task_session as session, task_engine as engine, \
    Base
from plenario.settings import DATA_DIR
from sqlalchemy import Table, Column, String, Date, DateTime, Integer, Float, \
    VARCHAR, BigInteger, UniqueConstraint, and_, select
from sqlalchemy.dialects.postgresql import ARRAY
from geoalchemy2 import Geometry
from uuid import uuid4

import pdb

class WeatherError(Exception):
    def __init__(self, message):
        Exception.__init__(self, message)
        self.message = message

class WeatherETL(object):
    """ 
    Download, transform and insert weather data into plenario
    """
    weather_type_dict = {'+FC': 'TORNADO/WATERSPOUT',
                     'FC': 'FUNNEL CLOUD',
                     'TS': 'THUNDERSTORM',
                     'GR': 'HAIL',
                     'RA': 'RAIN',
                     'DZ': 'DRIZZLE',
                     'SN': 'SNOW',
                     'SG': 'SNOW GRAINS',
                     'GS': 'SMALL HAIL &/OR SNOW PELLETS',
                     'PL': 'ICE PELLETS',
                     'IC': 'ICE CRYSTALS',
                     'FG': 'FOG', # 'FG+': 'HEAVY FOG (FG & LE.25 MILES VISIBILITY)',
                     'BR': 'MIST',
                     'UP': 'UNKNOWN PRECIPITATION',
                     'HZ': 'HAZE',
                     'FU': 'SMOKE',
                     'VA': 'VOLCANIC ASH',
                     'DU': 'WIDESPREAD DUST',
                     'DS': 'DUSTSTORM',
                     'PO': 'SAND/DUST WHIRLS',
                     'SA': 'SAND',
                     'SS': 'SANDSTORM',
                     'PY': 'SPRAY',
                     'SQ': 'SQUALL',
                     'DR': 'LOW DRIFTING',
                     'SH': 'SHOWER',
                     'FZ': 'FREEZING',
                     'MI': 'SHALLOW',
                     'PR': 'PARTIAL',
                     'BC': 'PATCHES',
                     'BL': 'BLOWING',
                     'VC': 'VICINITY'
                     # Prefixes:
                     # - LIGHT
                     # + HEAVY
                     # "NO SIGN" MODERATE
                 }

    current_row = None

    def __init__(self, data_dir=DATA_DIR, debug=False):
        self.base_url = 'http://cdo.ncdc.noaa.gov/qclcd_ascii'
        self.data_dir = data_dir
        self.debug_outfile = sys.stdout
        self.debug = debug
        if (self.debug == True):
            self.debug_outfile = open(os.path.join(self.data_dir, 'weather_etl_debug_out.txt'), 'w+')

    # WeatherETL.initialize_last(): for debugging purposes, only initialize the most recent month of weather data.
    def initialize_last(self, start_line=0, end_line=None):
        self.make_tables()
        fname = self._extract_last_fname()
        raw_hourly, raw_daily, file_type = self._extract(fname)
        t_daily = self._transform_daily(raw_daily, file_type, start_line=start_line, end_line=end_line)
        self._load_daily(t_daily)
        t_hourly = self._transform_hourly(raw_hourly, file_type, start_line=start_line, end_line=end_line)
        self._load_hourly(t_hourly)
        self._update(span='daily')
        self._update(span='hourly')            
        self._cleanup_temp_tables()

    def initialize(self): 
        self.make_tables()
        fnames = self._extract_fnames()
        for fname in fnames:
            if (self.debug==True):
                print "INITIALIZE: doing fname", fname
            self._do_etl(fname)

    def initialize_month(self, year, month, no_daily=False, no_hourly=False, start_line=0, end_line=None):
        self.make_tables()
        fname = self._extract_fname(year,month)
        self._do_etl(fname, no_daily, no_hourly, start_line, end_line)
        
    def _do_etl(self, fname, no_daily=False, no_hourly=False, start_line=0, end_line=None):
        raw_hourly, raw_daily, file_type = self._extract(fname)
        if (not no_daily):
            t_daily = self._transform_daily(raw_daily, file_type, start_line=start_line, end_line=end_line)
        if (not no_hourly):
            t_hourly = self._transform_hourly(raw_hourly, file_type, start_line=start_line, end_line=end_line)             # this returns a StringIO with all the transformed data
        if (not no_daily):
            self._load_daily(t_daily)                          # this actually imports the transformed StringIO csv
            self._update(span='daily')
        if (not no_hourly):
            self._load_hourly(t_hourly)    # this actually imports the transformed StringIO csv
            self._update(span='hourly')
        self._cleanup_temp_tables()

    def _cleanup_temp_tables(self):
        for span in ['daily', 'hourly']:
            for tname in ['src', 'new']:
                try:
                    table = getattr(self, '%s_%s_table' % (tname, span))
                    table.drop(engine, checkfirst=True)
                except AttributeError:
                    continue

    def _update(self, span=None):
        new_table = Table('new_weather_observations_%s' % span, Base.metadata,
                          Column('wban_code', String(5)), keep_existing=True)
        dat_table = getattr(self, '%s_table' % span)
        src_table = getattr(self, 'src_%s_table' % span)
        from_sel_cols = ['wban_code']
        if span == 'daily':
            from_sel_cols.append('date')
            src_date_col = src_table.c.date
            dat_date_col = dat_table.c.date
            new_table.append_column(Column('date', Date))
            new_date_col = new_table.c.date
        elif span == 'hourly':
            from_sel_cols.append('datetime')
            src_date_col = src_table.c.datetime
            dat_date_col = dat_table.c.datetime
            new_table.append_column(Column('datetime', DateTime))
            new_date_col = new_table.c.datetime
        new_table.drop(engine, checkfirst=True)
        new_table.create(engine)
        ins = new_table.insert()\
                .from_select(from_sel_cols, 
                    select([src_table.c.wban_code, src_date_col])\
                        .select_from(src_table.join(dat_table,
                            and_(src_table.c.wban_code == dat_table.c.wban_code,
                                 src_date_col == dat_date_col),
                            isouter=True)
                    ).where(dat_table.c.id == None)
                )
        conn = engine.contextual_connect()
        try:
            conn.execute(ins)
            new = True
        except TypeError:
            new = False
        if new:
            ins = dat_table.insert()\
                    .from_select([c for c in dat_table.columns if c.name != 'id'], 
                        select([c for c in src_table.columns])\
                            .select_from(src_table.join(new_table,
                                and_(src_table.c.wban_code == new_table.c.wban_code,
                                     src_date_col == new_date_col)
                            ))
                    )
            conn.execute(ins)

    def make_tables(self):
        self._make_daily_table()
        self._make_hourly_table()

    def _extract(self, fname):
        file_type = 'zipfile'
        if fname.endswith('tar.gz'):
            file_type = 'tarfile'
        fpath = os.path.join(self.data_dir, fname)
        raw_weather_hourly = StringIO()
        raw_weather_daily = StringIO()
        if not os.path.exists(fpath):
            url = '%s/%s' % (self.base_url, fname)
            if (self.debug==True):
                self.debug_outfile.write("Extracting: %s\n" % url)
            r = requests.get(url, stream=True)
            with open(fpath, 'wb') as f:
                for chunk in r.iter_content(chunk_size=1024):
                    if chunk:
                        f.write(chunk)
                        f.flush()
            f.close() # Explicitly close before re-opening to read.
        if file_type == 'tarfile':
            with tarfile.open(fpath, 'r') as tar:
                for tarinfo in tar:
                    if tarinfo.name.endswith('hourly.txt'):
                        raw_weather_hourly.write(tar.extractfile(tarinfo).read())
                    elif tarinfo.name.endswith('daily.txt'):
                        raw_weather_daily.write(tar.extractfile(tarinfo).read())
        else:
            if (self.debug==True):
                self.debug_outfile.write("extract: fpath is %s\n" % fpath)
            with zipfile.ZipFile(fpath, 'r') as zf:
                for name in zf.namelist():
                    if name.endswith('hourly.txt'):
                        raw_weather_hourly.write(zf.open(name).read())
                    elif name.endswith('daily.txt'):
                        raw_weather_daily.write(zf.open(name).read())
        return raw_weather_hourly, raw_weather_daily, file_type

    ########################################
    ########################################
    # Transformations of daily data e.g. '200704daily.txt' (from tarfile) or '201101daily.txt' (from zipfile)
    ########################################
    ########################################
    def _transform_daily(self, raw_weather, file_type, start_line=0, end_line=None):
<<<<<<< HEAD
        station_table = Table('weather_stations', Base.metadata, autoload=True, autoload_with=engine)
        wban_list = session.query(station_table.c.wban_code.distinct()). \
                    order_by(station_table.c.wban_code).all()
        
=======
>>>>>>> dd046b7a
        raw_weather.seek(0)
        reader = UnicodeCSVReader(raw_weather)
        header = reader.next()
        header = [x.strip() for x in header]

        self.clean_observations_daily = StringIO()
        writer = UnicodeCSVWriter(self.clean_observations_daily)
        out_header = ["wban_code","date","temp_max","temp_min",
                      "temp_avg","departure_from_normal",
                      "dewpoint_avg", "wetbulb_avg","weather_types",
                      "snowice_depth", "snowice_waterequiv",
                      "snowfall","precip_total", "station_pressure",
                      "sealevel_pressure", 
                      "resultant_windspeed", "resultant_winddirection", "resultant_winddirection_cardinal",
                      "avg_windspeed",
                      "max5_windspeed", "max5_winddirection","max5_winddirection_cardinal",
                      "max2_windspeed", "max2_winddirection","max2_winddirection_cardinal"]
        writer.writerow(out_header)

        row_count = 0
        for row in reader:
            self.current_row = row
            if (row_count % 100 == 0):
                if (self.debug == True):
                    self.debug_outfile.write("\rdaily parsing: row_count=%06d" % row_count)
                    self.debug_outfile.flush()

            if (start_line > row_count):
                row_count +=1
                continue
            if ((end_line is not None) and (row_count > end_line)):
                break

            row_count += 1
            #print len(header)
            #print len(row)
            #print zip(header,row)

            row_vals = getattr(self, '_parse_%s_row_daily' % file_type)(row, header)

            writer.writerow(row_vals)
        return self.clean_observations_daily


    def _parse_zipfile_row_daily(self, row, header):
        wban_code = row[header.index('WBAN')]
        date = row[header.index('YearMonthDay')] # e.g. 20140801
        temp_max = self.floatOrNA(row[header.index('Tmax')])
        temp_min = self.floatOrNA(row[header.index('Tmin')])
        temp_avg = self.floatOrNA(row[header.index('Tavg')])
        departure_from_normal = self.floatOrNA(row[header.index('Depart')])
        dewpoint_avg = self.floatOrNA(row[header.index('DewPoint')])
        wetbulb_avg = self.floatOrNA(row[header.index('WetBulb')])
        weather_types_list = self._parse_weather_types(row[header.index('CodeSum')])
        snowice_depth = self.getPrecip(row[header.index('Depth')])
        snowice_waterequiv = self.getPrecip(row[header.index('Water1')]) # predict 'heart-attack snow'!
        snowfall = self.getPrecip(row[header.index('SnowFall')])
        precip_total= self.getPrecip(row[header.index('PrecipTotal')])
        station_pressure=self.floatOrNA(row[header.index('StnPressure')])
        sealevel_pressure=self.floatOrNA(row[header.index('SeaLevel')])
        resultant_windspeed = self.floatOrNA(row[header.index('ResultSpeed')])
        resultant_winddirection, resultant_winddirection_cardinal=self.getWind(resultant_windspeed, row[header.index('ResultDir')])
        avg_windspeed=self.floatOrNA(row[header.index('AvgSpeed')])            
        max5_windspeed=self.floatOrNA(row[header.index('Max5Speed')])
        max5_winddirection, max5_winddirection_cardinal=self.getWind(max5_windspeed, row[header.index('Max5Dir')])
        max2_windspeed=self.floatOrNA(row[header.index('Max2Speed')])
        max2_winddirection, max2_winddirection_cardinal=self.getWind(max2_windspeed, row[header.index('Max2Dir')])

        return [wban_code,date,temp_max,temp_min,
                      temp_avg,departure_from_normal,
                      dewpoint_avg, wetbulb_avg,weather_types_list,
                      snowice_depth, snowice_waterequiv,
                      snowfall,precip_total, station_pressure,
                      sealevel_pressure, 
                      resultant_windspeed, resultant_winddirection, resultant_winddirection_cardinal,
                      avg_windspeed,
                      max5_windspeed, max5_winddirection,max5_winddirection_cardinal,
                      max2_windspeed, max2_winddirection, max2_winddirection_cardinal]

    def _parse_tarfile_row_daily(self, row, header):
        wban_code = row[header.index('Wban Number')]
        date = row[header.index('YearMonthDay')] # e.g. 20140801
        temp_max = self.floatOrNA(row[header.index('Max Temp')])
        temp_min = self.floatOrNA(row[header.index('Min Temp')])
        temp_avg = self.floatOrNA(row[header.index('Avg Temp')])
        departure_from_normal = self.floatOrNA(row[header.index('Dep from Normal')])
        dewpoint_avg = self.floatOrNA(row[header.index('Avg Dew Pt')])
        wetbulb_avg = self.floatOrNA(row[header.index('Avg Wet Bulb')])
        weather_types_list = self._parse_weather_types(row[header.index('Significant Weather')])
        snowice_depth = self.getPrecip(row[header.index('Snow/Ice Depth')])
        snowice_waterequiv = self.getPrecip(row[header.index('Snow/Ice Water Equiv')]) # predict 'heart-attack snow'!
        snowfall = self.getPrecip(row[header.index('Precipitation Snowfall')])
        precip_total= self.getPrecip(row[header.index('Precipitation Water Equiv')])
        station_pressure=self.floatOrNA(row[header.index('Pressue Avg Station')]) # XXX Not me -- typo in header!
        sealevel_pressure=self.floatOrNA(row[header.index('Pressure Avg Sea Level')])
        resultant_windspeed = self.floatOrNA(row[header.index('Wind Speed')])
        resultant_winddirection, resultant_winddirection_cardinal=self.getWind(resultant_windspeed, row[header.index('Wind Direction')])
        avg_windspeed=self.floatOrNA(row[header.index('Wind Avg Speed')])            
        max5_windspeed=self.floatOrNA(row[header.index('Max 5 sec speed')])
        max5_winddirection, max5_winddirection_cardinal=self.getWind(max5_windspeed, row[header.index('Max 5 sec Dir')])
        max2_windspeed=self.floatOrNA(row[header.index('Max 2 min speed')])
        max2_winddirection, max2_winddirection_cardinal=self.getWind(max2_windspeed, row[header.index('Max 2 min Dir')])

        return [wban_code,date,temp_max,temp_min,
                      temp_avg,departure_from_normal,
                      dewpoint_avg, wetbulb_avg,weather_types_list,
                      snowice_depth, snowice_waterequiv,
                      snowfall,precip_total, station_pressure,
                      sealevel_pressure, 
                      resultant_windspeed, resultant_winddirection, resultant_winddirection_cardinal,
                      avg_windspeed,
                      max5_windspeed, max5_winddirection,max5_winddirection_cardinal,
                      max2_windspeed, max2_winddirection, max2_winddirection_cardinal]


    ########################################
    ########################################
    # Transformations of hourly data e.g. 200704hourly.txt (from tarfile) or 201101hourly.txt (from zipfile)
    ########################################
    ########################################
    def _transform_hourly(self, raw_weather, file_type, start_line=0, end_line=None):
        raw_weather.seek(0)
        reader = UnicodeCSVReader(raw_weather)
        header= reader.next()
        # strip leading and trailing whitespace from header (e.g. from tarfiles)
        header = [x.strip() for x in header]

        self.clean_observations_hourly = StringIO()
        writer = UnicodeCSVWriter(self.clean_observations_hourly)
        out_header = ["wban_code","datetime","old_station_type","station_type", \
                      "sky_condition","sky_condition_top","visibility",\
                      "weather_types","drybulb_fahrenheit","wetbulb_fahrenheit",\
                      "dewpoint_fahrenheit","relative_humidity",\
                      "wind_speed","wind_direction","wind_direction_cardinal",\
                      "station_pressure","sealevel_pressure","report_type",\
                      "hourly_precip"]
        writer.writerow(out_header)

        row_count = 0
        for row in reader:
            if (row_count % 1000 == 0):
                if (self.debug==True):
                    self.debug_outfile.write( "\rparsing: row_count=%06d" % row_count)
                    self.debug_outfile.flush()

            if (start_line > row_count):
                row_count +=1
                continue
            if ((end_line is not None) and (row_count > end_line)):
                break

            row_count += 1

            # this calls either self._parse_zipfile_row_hourly
            # or self._parse_tarfile_row_hourly
            row_vals = getattr(self, '_parse_%s_row_hourly' % file_type)(row, header)
            if (not row_vals):
                continue

            writer.writerow(row_vals)
        return self.clean_observations_hourly

    def _parse_zipfile_row_hourly(self, row, header):
        # There are two types of report types (column is called "RecordType" for some reason).
        # 1) AA - METAR (AVIATION ROUTINE WEATHER REPORT) - HOURLY
        # 2) SP - METAR SPECIAL REPORT
        # Special reports seem to occur at the same time (and have
        # largely the same content) as hourly reports, but under certain
        # adverse conditions (e.g. low visibility). 
        # As such, I believe it is sufficient to just use the 'AA' reports and keep
        # our composite primary key of (wban_code, datetime).
        report_type = row[header.index('RecordType')]
        if (report_type == 'SP'):
            return None

        wban_code = row[header.index('WBAN')]
        date = row[header.index('Date')] # e.g. 20140801
        time = row[header.index('Time')] # e.g. '601' 6:01am
        # pad this into a four digit number:
        time_str = None
        if (time):
            time_int =  self.integerOrNA(time)
            time_str = '%04d' % time_int
        
        weather_date = datetime.strptime('%s %s' % (date, time_str), '%Y%m%d %H%M')
        station_type = row[header.index('StationType')]
        old_station_type = None
        sky_condition = row[header.index('SkyCondition')]
        # Take the topmost atmospheric observation of clouds (e.g. in 'SCT013 BKN021 OVC029'
        # (scattered at 1300 feet, broken clouds at 2100 feet, overcast at 2900)
        # take OVC29 as the top layer.
        sky_condition_top = sky_condition.split(' ')[-1]
        visibility = self.floatOrNA(row[header.index('Visibility')])
        visibility_flag = row[header.index('VisibilityFlag')]
        # XX mcc consider handling visibility_flag =='s' for 'suspect'
        weather_types_list = self._parse_weather_types(row[header.index('WeatherType')])
        weather_types_flag = row[header.index('WeatherTypeFlag')]
        # XX mcc consider handling weather_type_flag =='s' for 'suspect'
        drybulb_F = self.floatOrNA(row[header.index('DryBulbFarenheit')])
        wetbulb_F = self.floatOrNA(row[header.index('WetBulbFarenheit')])
        dewpoint_F = self.floatOrNA(row[header.index('DewPointFarenheit')])
        rel_humidity = self.integerOrNA(row[header.index('RelativeHumidity')])
        wind_speed = self.integerOrNA(row[header.index('WindSpeed')])
        # XX mcc consider handling WindSpeedFlag == 's' for 'suspect'
        wind_direction, wind_cardinal = self.getWind(wind_speed, row[header.index('WindDirection')])
        station_pressure = self.floatOrNA(row[header.index('StationPressure')])
        sealevel_pressure = self.floatOrNA(row[header.index('SeaLevelPressure')])
        hourly_precip = self.getPrecip(row[header.index('HourlyPrecip')])
            
        # return hourly zipfile params
        return [wban_code,
                weather_date, 
                old_station_type,
                station_type,
                sky_condition, sky_condition_top,
                visibility, 
                weather_types_list,
                drybulb_F,
                wetbulb_F,
                dewpoint_F,
                rel_humidity,
                wind_speed, wind_direction, wind_cardinal,
                station_pressure, sealevel_pressure,
                report_type,
                hourly_precip]

    def _parse_tarfile_row_hourly(self, row, header):
        report_type = row[header.index('Record Type')]
        if (report_type == 'SP'):
            return None

        wban_code = row[header.index('Wban Number')]
        wban_code = wban_code.lstrip('0') # remove leading zeros from WBAN
        date = row[header.index('YearMonthDay')] # e.g. 20140801
        time = row[header.index('Time')] # e.g. '601' 6:01am
        # pad this into a four digit number:
        time_str = None
        if (time): 
            time_int = self.integerOrNA(time)
            if not time_int:
                time_str = None
                # XX: maybe just continue and bail if this doesn't work
                return None
            time_str = '%04d' % time_int

        weather_date = datetime.strptime('%s %s' % (date, time_str), '%Y%m%d %H%M')
        old_station_type = row[header.index('Station Type')].strip() # either AO1, AO2, or '-' (XX: why '-'??)
        station_type = None
        sky_condition = row[header.index('Sky Conditions')].strip()
        sky_condition_top = sky_condition.split(' ')[-1]
        
        visibility = self._parse_old_visibility(row[header.index('Visibility')])

        weather_types_list = self._parse_weather_types(row[header.index('Weather Type')])
        
        drybulb_F = self.floatOrNA(row[header.index('Dry Bulb Temp')])
        wetbulb_F = self.floatOrNA(row[header.index('Wet Bulb Temp')])
        dewpoint_F = self.floatOrNA(row[header.index('Dew Point Temp')])
        rel_humidity = self.integerOrNA(row[header.index('% Relative Humidity')])
        wind_speed = self.integerOrNA(row[header.index('Wind Speed (kt)')])
        wind_direction, wind_cardinal = self.getWind(wind_speed, row[header.index('Wind Direction')])
        station_pressure = self.floatOrNA(row[header.index('Station Pressure')])
        sealevel_pressure = self.floatOrNA(row[header.index('Sea Level Pressure')])
        hourly_precip = self.getPrecip(row[header.index('Precip. Total')])
        
        return [wban_code,
                weather_date, 
                old_station_type,station_type,
                sky_condition, sky_condition_top,
                visibility, 
                weather_types_list,
                drybulb_F,
                wetbulb_F,
                dewpoint_F,
                rel_humidity,
                wind_speed, wind_direction, wind_cardinal,
                station_pressure, sealevel_pressure,
                report_type,
                hourly_precip]

    # Help parse a 'present weather' string like 'FZFG' (freezing fog) or 'BLSN' (blowing snow) or '-RA' (light rain)
    # When we are doing precip slurp as many as possible
    def _do_weather_parse(self, pw, mapping, multiple=False, local_debug=False):

        # Grab as many of the keys as possible consecutively in the string
        retvals = []
        while (multiple == True):
            (pw, key) = self._do_weather_parse(pw, mapping, multiple=False, local_debug=True)
            #print "got pw, key=", pw,key
            retvals.append(key)
            if ((pw == '') or (key == 'NULL')):
                return pw, retvals
                break
            else:
                continue

        if (len(pw) == 0): 
            return ('', 'NULL')

        # 2nd parse for descriptors
        for (key, val) in mapping:
            #print "key is '%s'" % key
            q = pw[0:len(key)]
            if (q == key):
                #print "key found: ", q
                pw2=pw[len(key):]
                #print "returning", l2
                #return (l2, val)
                return (pw2, key)
        return (pw, 'NULL')

    # Parse a 'present weather' string like 'FZFG' (freezing fog) or 'BLSN' (blowing snow) or '-RA' (light rain)
    def _parse_present_weather(self, pw):
        orig_pw = pw
        l = pw

        intensities =  [('-','Light'),
                        ('+','Heavy')]

        (l, intensity) = self._do_weather_parse(l, intensities)

        vicinities = [('VC','Vicinity')]
        (l, vicinity) = self._do_weather_parse(l, vicinities)
        
        descriptors = [('MI','Shallow'),
                       ('PR','Partial'),
                       ('BC','Patches'),
                       ('DR','Low Drifting'),
                       ('BL','Blowing'),
                       ('SH','Shower(s)'),
                       ('TS','Thunderstorm'),
                       ('FZ','Freezing')]
            
        (l, desc)= self._do_weather_parse(l, descriptors)
        
        # 3rd parse for phenomena
        precip_phenoms= [('DZ','Drizzle'),
                         ('RA','Rain'),
                         ('SN','Snow'),
                         ('SG','Snow Grains'),
                         ('IC','Ice Crystals'),
                         ('PE','Ice Pellets'),
                         ('PL','Ice Pellets'),
                         ('GR','Hail'),
                         ('GS','Small Hail'),
                         ('UP','Unknown Precipitation')]
        # We use arrays instead of hashmaps because we want to look for FG+ before FG (sigh)
        obscuration_phenoms  = [('BR','Mist'),
                                ('FG+','Heavy Fog'),
                                ('FG','Fog'),
                                ('FU','Smoke'),
                                ('VA','Volcanic Ash'),
                                ('DU','Widespread Dust'),
                                ('SA','Sand'),
                                ('HZ','Haze'),
                                ('PY','Spray')]
        other_phenoms = [('PO','Dust Devils'),
                         ('SQ','Squalls'),
                         ('FC','Funnel Cloud'),
                         ('+FC','Tornado Waterspout'),
                         ('SS','Sandstorm'),
                         ('DS','Duststorm')]
                
        (l, precips) = self._do_weather_parse(l, precip_phenoms, multiple =True)
        (l, obscuration) = self._do_weather_parse(l, obscuration_phenoms)
        (l, other) = self._do_weather_parse(l, other_phenoms)

        # if l still has a length let's print it out and see what went wrong
        if (self.debug==True):
            if (len(l) > 0):
                self.debug_outfile.write("\n")
                self.debug_outfile.write(str(self.current_row))
                self.debug_outfile.write("\ncould not fully parse present weather : '%s' '%s'\n\n" % ( orig_pw, l))
        wt_list = [intensity, vicinity, desc, precips[0], obscuration, other]
    
        ret_wt_lists = []
        ret_wt_lists.append(wt_list)
        
        #if (len(precips) > 1):
        #    print "first precip: ", wt_list
        for p in precips[1:]:
            if p != 'NULL':
                #print "extra precip!", p, orig_pw
                wt_list = ['NULL', 'NULL', 'NULL', p, 'NULL', 'NULL']
                #print "extra precip (precip):", wt_list
                ret_wt_lists.append(wt_list)
        
        return ret_wt_lists
        


    # Parse a list of 'present weather' strings and convert to multidimensional postgres array.
    def _parse_weather_types(self, wt_str):
        wt_str = wt_str.strip()
        if ((wt_str == '') or (wt_str == '-')):
            return None
        if (not wt_str):
            return None
        else:
            wt_list = wt_str.split(' ')
            wt_list = [wt.strip() for wt in wt_list]
            pw_lists = []

            for wt in wt_list:
                wts = self._parse_present_weather(wt)
                # make all weather reports have the same length..
                for obsv in wts:
                    wt_list3 = self.list_to_postgres_array(obsv)
                    pw_lists.append(wt_list3)
            list_of_lists = "{" +  ', '.join(pw_lists) + "}"
            #print "list_of_lists: "  , list_of_lists
            return list_of_lists

    def _parse_old_visibility(self, visibility_str):
        visibility_str = visibility_str.strip()
        
        visibility_str = re.sub('SM', '', visibility_str)
        # has_slash = re.match('\/'), visibility_str)
        # XX This is not worth it, too many weird, undocumented special cases on this particular column
        return None


    # list_to_postgres_array(list_string): convert to {blah, blah2, blah3} format for postgres.
    def list_to_postgres_array(self, l):
        return "{" +  ', '.join(l) + "}"

    def getWind(self, wind_speed, wind_direction):
        wind_cardinal = None
        wind_direction = wind_direction.strip()
        if (wind_direction == 'VR' or wind_direction =='M' or wind_direction=='VRB'):
            wind_direction='VRB'
            wind_cardinal = 'VRB'
        elif (wind_direction == '' or wind_direction == '-'):
            wind_direction =None
            wind_cardinal = None
        else:
            try:
                wind_direction_int = int(wind_direction)
            except ValueError, e:
                if (self.debug==True):
                    if (self.current_row): 
                        self.debug_outfile.write("\n")
                        self.debug_outfile.write(str(self.current_row))
                    self.debug_outfile.write("\nValueError: [%s], could not convert wind_direction '%s' to int\n" % (e, wind_direction))
                return None, None

            wind_cardinal = self.degToCardinal(int(wind_direction))
        if (wind_speed == 0):
            wind_direction = None
            wind_cardinal = None
        return wind_direction, wind_cardinal

    # from http://stackoverflow.com/questions/7490660/converting-wind-direction-in-angles-to-text-words
    def degToCardinal(self,num):
        val=int((num/22.5)+.5)
        arr=["N","NNE","NE","ENE","E","ESE", "SE", "SSE","S","SSW","SW","WSW","W","WNW","NW","NNW"]
        return arr[(val % 16)]
        
    def getPrecip(self, precip_str):
        precip_total = None
        precip_total = precip_str.strip()
        if (precip_total == 'T'):
            precip_total = .005 # 'Trace' precipitation = .005 inch or less
        precip_total = self.floatOrNA(precip_total)
        return precip_total
                        
    def floatOrNA(self, val):
        val_str = str(val).strip()
        if (val_str == 'M'):
            return None
        if (val_str == '-'):
            return None
        if (val_str == 'err'):
            return None
        if (val_str == 'null'):
            return None
        if (val_str == ''):  # WindSpeed line
            return None
        else:
            try:
                fval = float(val_str)
            except ValueError, e:
                if (self.debug==True):
                    if (self.current_row): 
                        self.debug_outfile.write("\n")
                        self.debug_outfile.write(str(self.current_row))
                    self.debug_outfile.write("\nValueError: [%s], could not convert '%s' to float\n" % (e, val_str))
                return None
            return fval

    def integerOrNA(self, val):
        val_str = str(val).strip()
        if (val_str == 'M'):
            return None
        if (val_str == '-'):
            return None
        if (val_str == 'VRB'):
            return None
        if (val_str == 'err'):
            return None
        if (val_str == 'null'):
            return None
        if (val_str.strip() == ''):  # WindSpeed line
            return None
        else:
            try: 
                ival = int(val)
            except ValueError, e:
                if (self.debug==True):
                    if (self.current_row): 
                        self.debug_outfile.write("\n")
                        self.debug_outfile.write(str(self.current_row))
                    self.debug_outfile.write("\nValueError [%s] could not convert '%s' to int\n" % (e, val))
                return None
            return ival
    
    def _make_daily_table(self):
        self.daily_table = self._get_daily_table()
        self.daily_table.append_column(Column('id', BigInteger, primary_key=True))
        self.daily_table.create(engine, checkfirst=True)

    def _make_hourly_table(self):
        self.hourly_table = self._get_hourly_table()
        self.hourly_table.append_column(Column('id', BigInteger, primary_key=True))
        self.hourly_table.create(engine, checkfirst=True)

    def _get_daily_table(self, name='dat'):
        return Table('%s_weather_observations_daily' % name, Base.metadata,
                            Column('wban_code', String(5), nullable=False),
                            Column('date', Date, nullable=False),
                            Column('temp_max', Float, index=True),
                            Column('temp_min', Float, index=True),
                            Column('temp_avg', Float, index=True),
                            Column('departure_from_normal', Float),
                            Column('dewpoint_avg', Float),
                            Column('wetbulb_avg', Float),
                            #Column('weather_types', ARRAY(String(16))), # column 'CodeSum',
                            Column('weather_types', ARRAY(String)), # column 'CodeSum',
                            Column("snowice_depth", Float),
                            Column("snowice_waterequiv", Float),
                            # XX: Not sure about meaning of 'Cool' and 'Heat' columns in daily table,
                            #     based on documentation.
                            Column('snowfall', Float),
                            Column('precip_total', Float, index=True),
                            Column('station_pressure', Float),
                            Column('sealevel_pressure', Float),
                            Column('resultant_windspeed', Float),
                            Column('resultant_winddirection', String(3)), # appears to be 00 (000) to 36 (360)
                            Column('resultant_winddirection_cardinal', String(3)), # e.g. NNE, NNW
                            Column('avg_windspeed', Float),
                            Column('max5_windspeed', Float),
                            Column('max5_winddirection', String(3)), # 000 through 360, M for missing
                            Column('max5_direction_cardinal', String(3)), # e.g. NNE, NNW
                            Column('max2_windspeed', Float), 
                            Column('max2_winddirection', String(3)), # 000 through 360, M for missing
                            Column('max2_direction_cardinal', String(3)), # e.g. NNE, NNW
                            UniqueConstraint('wban_code', 'date', name='%s_wban_date_ix' % name),
                            keep_existing=True) 

    def _get_hourly_table(self, name='dat'):
        return Table('%s_weather_observations_hourly' % name, Base.metadata,
                Column('wban_code', String(5), nullable=False),
                Column('datetime', DateTime, nullable=False),
                # AO1: without precipitation discriminator, AO2: with precipitation discriminator
                Column('old_station_type', String(3)),
                Column('station_type', Integer),
                Column('sky_condition', String),
                Column('sky_condition_top', String), # top-level sky condition, e.g.
                                                        # if 'FEW018 BKN029 OVC100'
                                                        # we have overcast at 10,000 feet (100 * 100).
                                                        # BKN017TCU means broken clouds at 1700 feet w/ towering cumulonimbus
                                                        # BKN017CB means broken clouds at 1700 feet w/ cumulonimbus
                Column('visibility', Float), #  in Statute Miles
                # XX in R: unique(unlist(strsplit(unlist(as.character(unique(x$WeatherType))), ' ')))
                #Column('weather_types', ARRAY(String(16))),
                Column('weather_types', ARRAY(String)),
                Column('drybulb_fahrenheit', Float, index=True), # These can be NULL bc of missing data
                Column('wetbulb_fahrenheit', Float), # These can be NULL bc of missing data
                Column('dewpoint_fahrenheit', Float),# These can be NULL bc of missing data
                Column('relative_humidity', Integer),
                Column('wind_speed', Integer),
                Column('wind_direction', String(3)), # 000 to 360
                Column('wind_direction_cardinal', String(3)), # e.g. NNE, NNW
                Column('station_pressure', Float),
                Column('sealevel_pressure', Float),
                Column('report_type', String), # Either 'AA' or 'SP'
                Column('hourly_precip', Float, index=True),
                UniqueConstraint('wban_code', 'datetime', name='%s_wban_datetime_ix' % name),
                keep_existing=True)

    def _extract_last_fname(self):
        # XX: tar files are all old and not recent.
        #tar_last = 
        #tar_last = datetime(2007, 5, 1, 0, 0)
        #tar_filename = '%s.tar.gz' % tar_last.strftime('%Y%m') 
        #print 'tar_filename'

        zip_last = datetime.now()
        zip_filename = 'QCLCD%s.zip' % zip_last.strftime('%Y%m') 
        return zip_filename

    def _extract_fname(self, year_num, month_num):
        curr_dt = datetime(year_num, month_num, 1, 0, 0)
        if ((year_num < 2007) or (year_num == 2007 and month_num < 5)):
            tar_filename =  '%s.tar.gz' % (curr_dt.strftime('%Y%m'))
            return tar_filename
        else:
            zip_filename = 'QCLCD%s.zip' % curr_dt.strftime('%Y%m')
            return zip_filename

    def _extract_fnames(self):
        tar_start = datetime(1996, 7, 1, 0, 0)
        tar_end = datetime(2007, 5, 1, 0, 0)
        zip_start = datetime(2007, 5, 1, 0, 0)
        zip_end = datetime.now() + timedelta(days=30)
        tar_filenames = ['%s.tar.gz' % d.strftime('%Y%m') for d in \
            self._date_span(tar_start, tar_end)]
        zip_filenames = ['QCLCD%s.zip' % d.strftime('%Y%m') for d in \
            self._date_span(zip_start, zip_end)]
        return tar_filenames + zip_filenames

    def _load_hourly(self, transformed_input):
        if (self.debug==True):
            transformed_input.seek(0) 
            f = open(os.path.join(self.data_dir, 'weather_etl_dump_hourly.txt'), 'w')
            f.write(transformed_input.getvalue())
            f.close()
        transformed_input.seek(0)
        self.src_hourly_table = self._get_hourly_table(name='src')
        self.src_hourly_table.drop(engine, checkfirst=True)
        self.src_hourly_table.create(engine, checkfirst=True)
        names = [c.name for c in self.hourly_table.columns if c.name != 'id']
        ins_st = "COPY src_weather_observations_hourly ("
        for idx, name in enumerate(names):
            if idx < len(names) - 1:
                ins_st += '%s, ' % name
            else:
                ins_st += '%s)' % name
        else:
            ins_st += "FROM STDIN WITH (FORMAT CSV, HEADER TRUE, DELIMITER ',')"
        conn = engine.raw_connection()
        cursor = conn.cursor()
        cursor.copy_expert(ins_st, transformed_input)

        conn.commit()
        if (self.debug==True):
            print ("committed", sys.stdout)


    def _load_daily(self, transformed_input): 
        if (self.debug==True):
            transformed_input.seek(0) 
            f = open(os.path.join(self.data_dir, 'weather_etl_dump_daily.txt'), 'w')
            f.write(transformed_input.getvalue())
            f.close()
        transformed_input.seek(0)
        names = [c.name for c in self.daily_table.columns if c.name != 'id']
        self.src_daily_table = self._get_daily_table(name='src')
        self.src_daily_table.drop(engine, checkfirst=True)
        self.src_daily_table.create(engine, checkfirst=True)
        ins_st = "COPY src_weather_observations_daily ("
        for idx, name in enumerate(names):
            if idx < len(names) - 1:
                ins_st += '%s, ' % name
            else:
                ins_st += '%s)' % name
        else:
            ins_st += "FROM STDIN WITH (FORMAT CSV, HEADER TRUE, DELIMITER ',')"
        conn = engine.raw_connection()
        cursor = conn.cursor()
        cursor.copy_expert(ins_st, transformed_input)

        conn.commit()
        if (self.debug == True):
            print ("committed", sys.stdout)

    def _date_span(self, start, end):
        delta = timedelta(days=30)
        while (start.year, start.month) != (end.year, end.month):
            yield start
            start = self._add_month(start)
    
    def _add_month(self, sourcedate):
        month = sourcedate.month
        year = sourcedate.year + month / 12
        month = month %12 + 1
        day = min(sourcedate.day, calendar.monthrange(year, month)[1])
        return date(year, month, day)


class WeatherStationsETL(object):
    """ 
    Download, transform and create table with info about weather stations
    """

    def __init__(self):
        self.stations_url = \
            'http://www1.ncdc.noaa.gov/pub/data/noaa/ish-history.csv'

    def initialize(self):
        self._extract()
        self._transform()
        self._make_station_table()
        self._load()

    def update(self):
        self._extract()
        self._transform()
        # Doing this just so self.station_table is defined
        self._make_station_table()
        self._update_stations()

    def _extract(self):
        """ Download CSV of station info from NOAA """
        stations = requests.get(self.stations_url)
        if stations.status_code == 200:
            self.station_raw_info = StringIO(stations.content)
            self.station_raw_info.seek(0)
        else:
            self.station_info = None
            raise WeatherError('Unable to fetch station data from NOAA. \
                Recieved a %s HTTP status code' % stations.status_code)

    def _transform(self):
        reader = UnicodeCSVReader(self.station_raw_info)
        header = ['wban_code', 'station_name', 'country', 
                  'state', 'call_sign', 'location', 'elevation', 
                  'begin', 'end']
        reader.next()
        self.clean_station_info = StringIO()
        all_rows = []
        wbans = []
        for row in reader:
            if row[1] == '99999':
                continue
            elif row[1] in wbans:
                continue
            elif row[5] and row[6]:
                row.pop(0)
                row.pop(3)
                lat = row[5].replace('+', '')
                lon = row[6].replace('+', '')
                elev = row[7].replace('+', '')
                begin = parser.parse(row[8]).isoformat()
                end = parser.parse(row[9]).isoformat()
                row[5] = 'SRID=4326;POINT(%s %s)' % ((float(lon) / 1000), (float(lat) / 1000))
                row[6] = float(elev) / 10
                row[7] = begin
                row[8] = end
                row.pop()
                wbans.append(row[0])
                all_rows.append(row)
        writer = UnicodeCSVWriter(self.clean_station_info)
        writer.writerow(header)
        writer.writerows(all_rows)
        self.clean_station_info.seek(0)

    def _make_station_table(self):
        self.station_table = Table('weather_stations', Base.metadata,
                Column('wban_code', String(5), primary_key=True),
                Column('station_name', String(50), nullable=False),
                Column('country', String(2), nullable=False),
                Column('state', String(2)),
                Column('call_sign', String(5)),
                Column('location', Geometry('POINT', srid=4326)),
                Column('elevation', Float),
                Column('begin', Date),
                Column('end', Date))
        self.station_table.create(engine, checkfirst=True)

    def _load(self):
        names = [c.name for c in self.station_table.columns]
        ins_st = "COPY weather_stations FROM STDIN WITH (FORMAT CSV, HEADER TRUE, DELIMITER ',')"
        conn = engine.raw_connection()
        cursor = conn.cursor()
        cursor.copy_expert(ins_st, self.clean_station_info)
        conn.commit()
        return 'bluh'
    
    def _update_stations(self):
        reader = UnicodeCSVDictReader(self.clean_station_info)
        conn = engine.connect()
        for row in reader:
            station = session.query(self.station_table).filter(self.station_table.c.wban_code == row['wban_code']).all()
            if not station:
                ins = self.station_table.insert().values(**row)
                conn.execute(ins)<|MERGE_RESOLUTION|>--- conflicted
+++ resolved
@@ -219,13 +219,6 @@
     ########################################
     ########################################
     def _transform_daily(self, raw_weather, file_type, start_line=0, end_line=None):
-<<<<<<< HEAD
-        station_table = Table('weather_stations', Base.metadata, autoload=True, autoload_with=engine)
-        wban_list = session.query(station_table.c.wban_code.distinct()). \
-                    order_by(station_table.c.wban_code).all()
-        
-=======
->>>>>>> dd046b7a
         raw_weather.seek(0)
         reader = UnicodeCSVReader(raw_weather)
         header = reader.next()
