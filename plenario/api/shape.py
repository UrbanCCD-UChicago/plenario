--- conflicted
+++ resolved
@@ -156,7 +156,6 @@
     return resp
 
 
-<<<<<<< HEAD
 @crossdomain(origin="*")
 def filter_point_data_with_polygons(point_dataset_name, polygon_dataset_name):
 
@@ -174,26 +173,7 @@
                 polygon_dataset_name=polygon_dataset_name)
 
     return export_dataset_to_response(polygon_dataset_name, intersect_query)
-=======
-# @crossdomain(origin="*")
-# def filter_point_data_with_polygons(point_dataset_name, polygon_dataset_name):
-#
-#     intersect_query = """
-#     WITH joined AS
-#     (
-#         SELECT polys.*
-#         FROM "{point_dataset_name}" AS pts, "{polygon_dataset_name}" AS polys
-#         WHERE ST_Intersects(pts.geom, polys.geom)
-#     )
-#     SELECT *
-#     FROM (SELECT *, COUNT(*) OVER (PARTITION BY ogc_fid) AS count
-#           FROM joined) unused_alias;""".format(
-#                 point_dataset_name=point_dataset_name,
-#                 polygon_dataset_name=polygon_dataset_name)
-#
-#     return export_dataset_to_json_response(polygon_dataset_name, intersect_query)
-
->>>>>>> d7650439
+
 
 @crossdomain(origin="*")
 def export_shape(dataset_name):
