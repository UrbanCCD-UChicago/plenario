import json
import re
from collections import namedtuple
from datetime import datetime, timedelta

import sqlalchemy
from dateutil import parser
<<<<<<< HEAD
from marshmallow import fields, Schema
from marshmallow.fields import Field
from marshmallow.validate import Range, OneOf, ValidationError
=======
from marshmallow import Schema, fields
from marshmallow.validate import OneOf, Range, ValidationError
>>>>>>> 093af26e
from sqlalchemy import MetaData
from sqlalchemy.exc import DatabaseError, NoSuchTableError, ProgrammingError

from plenario.api.common import extract_first_geometry_fragment, make_fragment_str
from plenario.api.condition_builder import field_ops
from plenario.database import postgres_session, redshift_engine
from plenario.models import MetaTable, ShapeMetadata
from plenario.models.SensorNetwork import FeatureMeta, NetworkMeta, NodeMeta, SensorMeta
from plenario.sensor_network.api.sensor_aggregate_functions import aggregate_fn_map
from plenario.utils.helpers import reflect


class Pointset(Field):
    def _serialize(self, value, attr, obj):
        return value.name

    def _deserialize(self, value, attr, data):
        try:
            return MetaTable.get_by_dataset_name(value).point_table
        except AttributeError:
            raise ValidationError('{} is not a valid dataset'.format(value))


class DateTime(Field):
    def _serialize(self, value, attr, obj):
        return value.isoformat()

    def _deserialize(self, value, attr, data):
        try:
            return parser.parse(value)
        except ValueError:
            raise ValidationError('{} does not contain a date'.format(value))


def validate_dataset(dataset_name):
    if not MetaTable.get_by_dataset_name(dataset_name):
        raise ValidationError('Invalid table name: {}.'.format(dataset_name))


def validate_shapeset(name):
    if not ShapeMetadata.query.get(name):
        raise ValidationError('Invalid shape name: {}.'.format(name))


def validate_many_datasets(list_of_datasets):
    for dataset in list_of_datasets:
        validate_dataset(dataset)


def validate_geom(geojson_str):
    try:
        return extract_first_geometry_fragment(geojson_str)
    except (ValueError, AttributeError):
        raise ValidationError('Invalid geom: {}'.format(geojson_str))


def validate_network(network):
    if network.lower() not in NetworkMeta.index():
        raise ValidationError('Invalid network name: {}'.format(network))


def validate_nodes(nodes):
    if isinstance(nodes, str):
        nodes = [nodes]
    valid_nodes = NodeMeta.index()
    for node in nodes:
        if node.lower() not in valid_nodes:
            raise ValidationError('Invalid node ID: {}'.format(node))


def validate_features(features):
    if isinstance(features, str):
        features = [features]
    valid_features = FeatureMeta.index()
    for feature in features:
        feature = feature.split('.')[0].lower()
        if feature not in valid_features:
            raise ValidationError('Invalid feature of interest name: {}'.format(feature))


def validate_sensors(sensors):
    if isinstance(sensors, str):
        sensors = [sensors]
    valid_sensors = SensorMeta.index()
    for sensor in sensors:
        sensor = sensor.lower()
        if sensor not in valid_sensors:
            raise ValidationError('Invalid sensor name: {}'.format(sensor))


class Validator(Schema):
    """Base validator object using Marshmallow. Don't be intimidated! As scary
    as the following block of code looks it's quite simple, and saves us from
    writing validators. Let's break it down...

    <FIELD_NAME> = fields.<TYPE>(default=<DEFAULT_VALUE>, validate=<VALIDATOR FN>)

    The validator, when instantiated, has a method called 'dump'.which expects a
    dictionary of arguments, where keys correspond to <FIELD_NAME>. The validator
    has a default <TYPE> checker, that along with extra <VALIDATOR FN>s will
    accept or reject the value associated with the key. If the value is missing
    or rejected, the validator will substitute it with the value specified by
    <DEFAULT_VALUE>.
    """
    valid_aggs = {'day', 'week', 'month', 'quarter', 'year'}
    valid_formats = {'csv', 'geojson', 'json'}

    agg = fields.Str(default='week', validate=OneOf(valid_aggs))
    buffer = fields.Integer(default=100, validate=Range(0))
    dataset_name = fields.Str(default=None, validate=validate_dataset, dump_to='dataset')
    shape = fields.Str(default=None, validate=validate_shapeset, dump_to='shapeset')
    dataset_name__in = fields.List(fields.Str(), validate=validate_many_datasets)
    date__time_of_day_ge = fields.Integer(default=0, validate=Range(0, 23))
    date__time_of_day_le = fields.Integer(default=23, validate=Range(0, 23))
    data_type = fields.Str(default='json', validate=OneOf(valid_formats))
    location_geom__within = fields.Str(default=None, dump_to='geom', validate=validate_geom)
    obs_date__ge = fields.DateTime(default=datetime.now() - timedelta(days=90))
    obs_date__le = fields.DateTime(default=datetime.now())
    limit = fields.Integer(default=1000, validate=Range(0, 10000))
    offset = fields.Integer(default=0, validate=Range(0))
    resolution = fields.Integer(default=500, validate=Range(0))
    job = fields.Bool(default=False)
    all = fields.Bool(default=False)


class DatasetRequiredValidator(Validator):
    """Some endpoints, like /detail-aggregate, should not be allowed to receive
    requests that do not specify a 'dataset_name' in the query string.
    """
    dataset_name = fields.Str(validate=validate_dataset, dump_to='dataset', required=True)


class PointsetRequiredValidator(Validator):
    """This class validates point datasets using a Field subclass instead of a
    validation method. Ideally I should have done all of the validation like
    this, but we'll start small with /grid."""

    dataset_name = Pointset(dump_to='dataset', required=True)
    dataset = Pointset()
    obs_date__ge = DateTime(default=lambda: (datetime.now() - timedelta(days=90)).isoformat())
    obs_date__le = DateTime(default=lambda: datetime.now().isoformat())


class NoGeoJSONValidator(Validator):
    """Some endpoints, like /timeseries, should not allow GeoJSON as a valid
    response format.
    """
    valid_formats = {'csv', 'json'}
    # Validator re-initialized so that it doesn't use old valid_formats.
    data_type = fields.Str(default='json', validate=OneOf(valid_formats))


class NoGeoJSONDatasetRequiredValidator(DatasetRequiredValidator):
    """Some endpoints, like /detail-aggregate, should not allow GeoJSON as a valid
    response format and require a dataset.
    """
    valid_formats = {'csv', 'json'}
    data_type = fields.Str(default='json', validate=OneOf(valid_formats))


class NoDefaultDatesValidator(Validator):
    """Some endpoints, specifically /datasets, will not return results with
    the original default dates (because the time window is so small).
    """
    obs_date__ge = fields.Date(default=None)
    obs_date__le = fields.Date(default=None)


class ExportFormatsValidator(Validator):
    """For /shapes/<shapeset_name>?data_type=<format>
    """
    valid_formats = {'shapefile', 'kml', 'json'}
    data_type = fields.Str(default='json', validate=OneOf(valid_formats))


class SensorNetworkValidator(Validator):
    network = fields.Str(allow_none=True, missing=None, default='array_of_things', validate=validate_network)
    nodes = fields.List(fields.Str(), default=None, missing=None, validate=validate_nodes)
    sensors = fields.List(fields.Str(), default=None, missing=None, validate=validate_sensors)
    feature = fields.Str(validate=validate_features)
    features = fields.List(fields.Str(), default=None, missing=None, validate=validate_features)

    geom = fields.Str(default=None, validate=validate_geom)
    start_datetime = fields.DateTime(default=lambda: datetime.utcnow() - timedelta(days=90))
    end_datetime = fields.DateTime(default=datetime.utcnow)
    filter = fields.Str(allow_none=True, missing=None, default=None)
    limit = fields.Integer(default=1000)
    offset = fields.Integer(default=0, validate=Range(0))


class NodeAggregateValidator(SensorNetworkValidator):
    valid_sensor_aggs = ('minute', 'hour', 'day', 'week', 'month', 'year')

    node = fields.Str(required=True, validate=validate_nodes)
    features = fields.List(fields.Str(), required=True, validate=validate_features)
    function = fields.Str(missing='avg', default='avg', validate=lambda x: x.lower() in aggregate_fn_map)

    agg = fields.Str(default='hour', missing='hour', validate=lambda x: x in NodeAggregateValidator.valid_sensor_aggs)
    start_datetime = fields.DateTime(default=lambda: datetime.utcnow() - timedelta(days=1))


class RequiredFeatureValidator(SensorNetworkValidator):
    feature = fields.Str(validate=validate_features, required=True)


class DatadumpValidator(SensorNetworkValidator):
    start_datetime = fields.DateTime(default=lambda: datetime.utcnow() - timedelta(days=7))
    end_datetime = fields.DateTime(default=lambda: datetime.utcnow())
    limit = fields.Integer(default=None)


class IFTTTValidator(SensorNetworkValidator):
    start_datetime = fields.DateTime(default=lambda: datetime.utcnow() - timedelta(minutes=30))


# ValidatorResult
# ===============
# Many methods in response.py rely on information that used to be provided
# by the old ParamValidator attributes. This namedtuple carries that same
# info around, and allows me to not have to rewrite any response code.

ValidatorResult = namedtuple('ValidatorResult', 'data errors warnings')

# converters
# ==========
# Callables which are used to convert request arguments to their correct types.

converters = {
    'agg': str,
    'buffer': int,
    'dataset': lambda x: MetaTable.get_by_dataset_name(x).point_table,
    'shapeset': lambda x: ShapeMetadata.get_by_dataset_name(x).shape_table,
    'data_type': str,
    'shape': lambda x: ShapeMetadata.get_by_dataset_name(x).shape_table,
    'dataset_name__in': lambda x: x.split(','),
    'date__time_of_day_ge': int,
    'date__time_of_day_le': int,
    'obs_date__ge': lambda x: parser.parse(x).date(),
    'obs_date__le': lambda x: parser.parse(x).date(),
    'date': lambda x: parser.parse(x).date(),
    'point_date': lambda x: parser.parse(x),
    'offset': int,
    'resolution': int,
    'geom': lambda x: make_fragment_str(extract_first_geometry_fragment(x)),
    'start_datetime': lambda x: x.isoformat().split('+')[0],
    'end_datetime': lambda x: x.isoformat().split('+')[0]
}


def convert(request_args):
    """Convert a dictionary of arguments from strings to their types. How the
    values are converted are specified by the converters dictionary defined
    above.

    :param request_args: dictionary of request arguments
    :returns: converted dictionary
    """
    for key, value in list(request_args.items()):
        try:
            request_args[key] = converters[key](value)
        except (KeyError, TypeError, AttributeError, NoSuchTableError):
            # print 'UNABLE TO CONVERT {} {}'.format(key, value)
            pass
        except (DatabaseError, ProgrammingError):
            # Failed transactions, which we do expect, can cause
            # a DatabaseError with Postgres. Failing to rollback
            # prevents further queries from being carried out.
            postgres_session.rollback()


def marshmallow_validate(validator, args):
    # For validator dataset_name__in... need to find a better way to
    # make it play nice with the validator.
    if args.get('dataset_name__in'):
        args['dataset_name__in'] = args['dataset_name__in'].split(',')

    # This first validation step covers conditions that are dataset
    # agnostic. These are values can be used to apply to all datasets
    # (ex. obs_date), or concern the format of the response (ex. limit,
    # datatype, offset).

    # If there are errors, fail quickly and return.
    result = validator.load(args)
    if result.errors:
        return result

    # If all arguments are valid, fill in validator defaults.
    result = validator.dump(result.data)

    # Certain values will be dumped as strings. This conversion
    # makes them into their corresponding type. (ex. Table)
    convert(result.data)

    return result


def validate(validator, request_args):
    """Validate a dictionary of arguments. Substitute all missing fields with
    defaults if not explicitly told to do otherwise.

    :param validator: what kind of validator to use
    :param request_args: dictionary of arguments from a request object
    :returns: ValidatorResult namedtuple
    """
    args = request_args.copy()

    result = marshmallow_validate(validator, args)

    # Holds messages concerning unnecessary parameters. These can be either
    # junk parameters, or redundant column parameters if a tree filter was
    # used.
    warnings = []

    # At this point validation splits. We can either validate tree-style column
    # arguments or validate them individually. We don't do both.

    # Determine unchecked parameters provided in the request.
    unchecked = set(args.keys()) - set(validator.fields.keys())

    # If tree filters were provided, ignore ALL unchecked parameters that are
    # not tree filters or response format information.
    if has_tree_filters(request_args):

        for key in request_args:
            value = args[key]
            if 'filter' in key:
                # This pattern matches the last occurrence of the '__' pattern.
                # Prevents an error that is caused by dataset names with trailing
                # underscores.
                t_name = re.split(r'__(?!_)', key)[0]

                # Report a filter which specifies a non-existent tree.
                try:
                    table = MetaTable.get_by_dataset_name(t_name).point_table
                except (AttributeError, NoSuchTableError):
                    try:
                        table = ShapeMetadata.get_by_dataset_name(t_name).shape_table
                    except (AttributeError, NoSuchTableError):
                        result.errors[t_name] = 'Table name {} could not be found.'.format(t_name)
                        return result

                # Report a tree which causes the JSON parser to fail.
                # Or a tree whose value is not valid.
                try:
                    cond_tree = json.loads(value)
                    if valid_tree(table, cond_tree):
                        result.data[key] = cond_tree
                except (ValueError, KeyError) as err:
                    result.errors[t_name] = 'Bad tree: {} -- causes error {}.'.format(value, err)
                    return result

            # These keys just have to do with the formatting of the JSON response.
            # We keep these values around even if they have no effect on a condition
            # tree.
            elif key in {'geom', 'offset', 'limit', 'agg', 'obs_date__le', 'obs_date__ge'}:
                pass

            # These keys are also ones that should be passed over when searching for
            # unused params. They are used, just in different forms later on, so no need
            # to report them.
            elif key in {'shape', 'dataset_name', 'dataset_name__in'}:
                pass

            # If the key is not a filter, and not used to format JSON, report
            # that we ignored it.
            else:
                warnings.append('Unused parameter {}, you cannot specify both '
                                'column and filter arguments.'.format(key))

    # If no tree filters were provided, see if any of the unchecked parameters
    # are usable as column conditions.
    else:
        try:
            table = result.data['dataset']
        except KeyError:
            table = result.data.get('shapeset')
        for param in unchecked:
            field = param.split('__')[0]
            if table is not None:
                try:
                    value = args[param]

                    valid_column_condition(table, field, value)
                    result.data[param] = args[param]
                except KeyError:
                    warnings.append('Unused parameter value {}={!r}'.format(param, value))
                    warnings.append('{} is not a valid column for {}'.format(param, table))
                except ValueError:
                    warnings.append('Unused parameter value {}={!r}'.format(param, value))
                    warnings.append('{} is not a valid value for {}'.format(args[param], param))

    # ValidatorResult(dict, dict, list)
    return ValidatorResult(result.data, result.errors, warnings)


def sensor_network_validate(validator, request_args):
    """Validate a dictionary of arguments. Substitute all missing fields with
    defaults if not explicitly told to do otherwise.

    :param validator: type of validator to use
    :param request_args: dictionary of arguments from a request object
    :returns: ValidatorResult namedtuple
    """
    args = request_args.copy()

    # # Prevent a time formatting issue that causes validator.load to act up
    # # The '+' sign in dates gets turned into a space character
    # if args.get('start_datetime'):
    #     args['start_datetime'] = args['start_datetime'].split(' ')[0]
    # if args.get('end_datetime'):
    #     args['end_datetime'] = args['end_datetime'].split(' ')[0]

    result = marshmallow_validate(validator, args)

    # fill in all nodes, sensors, and features within the network as a default
    # if this is not an observation query, KeyErrors will result
    try:
        network_name = result.data['network_name']
        if result.data['nodes'] is None:
            result.data['nodes'] = NodeMeta.index(network_name)
        if result.data['features'] is None:
            result.data['features'] = FeatureMeta.index(network_name)
        if result.data['sensors'] is None:
            result.data['sensors'] = SensorMeta.index(network_name)
    except KeyError:
        pass

    # Holds messages concerning unnecessary parameters. These can be either
    # junk parameters, or redundant column parameters if a tree filter was
    # used.
    warnings = []

    # Determine unchecked parameters provided in the request.
    unchecked = set(args.keys()) - set(validator.fields.keys())

    if 'filter' in list(args.keys()):
        raw_tree = result.data['filter']
        try:
            cond_tree = json.loads(raw_tree)
            t_name = result.data['feature']
            cond_tree['col'] = cond_tree['prop']
            del cond_tree['prop']
            table = reflect(t_name, MetaData(), redshift_engine)
            if valid_tree(table, cond_tree):
                result.data['filter'] = cond_tree
        except (ValueError, KeyError) as err:
            result.errors['filter'] = 'Bad tree: {} -- causes error {}.'.format(raw_tree, err)
            return result

    if unchecked:
        for param in unchecked:
            result.errors[param] = 'Not a valid filter'.format(param)

    # ValidatorResult(dict, dict, list)
    return ValidatorResult(result.data, result.errors, warnings)


def valid_tree(table, tree):
    """Given a dictionary containing a condition tree, validate all conditions
    nestled in the tree.

    :param table: table to build conditions for, need it for the columns
    :param tree: condition_tree
    :returns: boolean value, true if the tree is valid
    """
    if not list(tree.keys()):
        raise ValueError('Empty or malformed tree.')

    op = tree.get('op')
    if not op:
        raise ValueError('Invalid keyword in {}'.format(tree))

    if op == 'and' or op == 'or':
        return all([valid_tree(table, subtree) for subtree in tree['val']])

    elif op in field_ops:
        col = tree.get('col')
        val = tree.get('val')

        if col is None or val is None:
            err_msg = 'Missing or invalid keyword in {}'.format(tree)
            err_msg += " -- use format '{\"op\": OP, \"col\": COL, \"val\": VAL}'"
            raise ValueError(err_msg)

        return valid_column_condition(table, col, val)

    else:
        raise ValueError('Invalid operation {}'.format(op))


def valid_column_condition(table, column_name, value):
    """Establish whether or not a set of components is able to make a valid
    condition for the provided table.

    :param table: SQLAlchemy table object
    :param column_name: Name of the column
    :param value: target value
    """
    try:
        if type(table) != sqlalchemy.sql.schema.Table:
            table = converters['dataset'](table)
        column = table.columns[column_name]
    except KeyError:
        raise KeyError('Invalid column name {}'.format(column_name))

    # Dates are trickier than other types, the check that follows this will
    # not correctly approve string dates because they are usually coerced from
    # int values.
    if str(column.type) in {'DATE', 'TIMESTAMP WITHOUT TIME ZONE'}:
        try:
            parser.parse(value)
            return True
        except (AttributeError, TypeError):
            raise ValueError('Invalid value type for {}. Was expecting {}'
                             .format(value, 'datetime'))

    # If the value is not a date, we can do a couple more checks to see if the
    # value is usable. If the type of the value does not exactly match the
    # column type, try and coerce it to the column type. If it can't be coerced
    # it's not usable.
    try:
        if type(value) != column.type.python_type:
            column.type.python_type(value)  # Blessed Python.
    except (ValueError, TypeError):
        raise ValueError('Invalid value type for {}. Was expecting {}'
                         .format(value, column.type.python_type))

    return True


def has_tree_filters(request_args):
    """See if there are any <DATASET>__filter parameters.

    :param request_args: dictionary of request arguments
    :returns: boolean, true if there's a filter argument
    """
    return any('filter' in key for key in list(request_args.keys()))<|MERGE_RESOLUTION|>--- conflicted
+++ resolved
@@ -5,14 +5,9 @@
 
 import sqlalchemy
 from dateutil import parser
-<<<<<<< HEAD
 from marshmallow import fields, Schema
 from marshmallow.fields import Field
 from marshmallow.validate import Range, OneOf, ValidationError
-=======
-from marshmallow import Schema, fields
-from marshmallow.validate import OneOf, Range, ValidationError
->>>>>>> 093af26e
 from sqlalchemy import MetaData
 from sqlalchemy.exc import DatabaseError, NoSuchTableError, ProgrammingError
 
