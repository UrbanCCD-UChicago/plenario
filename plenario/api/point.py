import codecs
import csv
import io
import json
import re
import traceback
from collections import OrderedDict

import shapely.geometry
import shapely.wkb
import sqlalchemy
<<<<<<< HEAD
import traceback

from collections import OrderedDict
from datetime import datetime, timedelta
=======
>>>>>>> 093af26e
from dateutil import parser
from flask import Response, jsonify, request, stream_with_context

from plenario.api.common import CACHE_TIMEOUT, cache, crossdomain, make_cache_key, unknown_object_json_handler
from plenario.api.condition_builder import parse_tree
<<<<<<< HEAD
from plenario.api.jobs import make_job_response, get_job
from plenario.api.validator import DatasetRequiredValidator
from plenario.api.validator import NoGeoJSONDatasetRequiredValidator
from plenario.api.validator import NoDefaultDatesValidator, NoGeoJSONValidator
from plenario.api.validator import validate, has_tree_filters
from plenario.api.validator import PointsetRequiredValidator
=======
from plenario.api.jobs import get_job, make_job_response
from plenario.api.validator import DatasetRequiredValidator, NoDefaultDatesValidator, \
    NoGeoJSONDatasetRequiredValidator, NoGeoJSONValidator, has_tree_filters, validate
>>>>>>> 093af26e
from plenario.database import postgres_session
from plenario.models import MetaTable
from . import response as api_response


# ======
# routes
# ======

# The get_job method in jobs.py does not have crossdomain, and is out of the
# Flask context. So we define a wrapper here to access it.
@crossdomain(origin='*')
def get_job_view(ticket):
    return jsonify(get_job(ticket))


@cache.cached(timeout=CACHE_TIMEOUT, key_prefix=make_cache_key)
@crossdomain(origin='*')
def timeseries():
    fields = ('location_geom__within', 'dataset_name', 'dataset_name__in',
              'agg', 'obs_date__ge', 'obs_date__le', 'data_type', 'job')
    validator = NoGeoJSONValidator(only=fields)
    validator_result = validate(validator, request.args.to_dict())

    if validator_result.errors:
        return api_response.bad_request(validator_result.errors)

    if validator_result.data.get('job'):
        return make_job_response('timeseries', validator_result)
    else:
        panel = _timeseries(validator_result)
        return api_response.timeseries_response(panel, validator_result)


@cache.cached(timeout=CACHE_TIMEOUT, key_prefix=make_cache_key)
@crossdomain(origin='*')
def detail_aggregate():
    fields = ('location_geom__within', 'dataset_name', 'agg', 'obs_date__ge',
              'obs_date__le', 'data_type', 'job')
    validator = NoGeoJSONDatasetRequiredValidator(only=fields)
    validator_result = validate(validator, request.args.to_dict())

    if validator_result.errors:
        return api_response.bad_request(validator_result.errors)

    if validator_result.data.get('job'):
        return make_job_response('detail-aggregate', validator_result)
    else:
        time_counts = _detail_aggregate(validator_result)
        return api_response.detail_aggregate_response(time_counts, validator_result)


@cache.cached(timeout=CACHE_TIMEOUT, key_prefix=make_cache_key)
@crossdomain(origin='*')
def detail():
    fields = ('location_geom__within', 'dataset_name', 'shape', 'obs_date__ge',
              'obs_date__le', 'data_type', 'offset', 'date__time_of_day_ge',
              'date__time_of_day_le', 'limit', 'job')
    validator = DatasetRequiredValidator(only=fields)
    validator_result = validate(validator, request.args.to_dict())

    if validator_result.errors:
        return api_response.bad_request(validator_result.errors)

    if validator_result.data.get('job'):
        return make_job_response('detail', validator_result)
    else:
        result_rows = _detail(validator_result)
        return api_response.detail_response(result_rows, validator_result)


@crossdomain(origin='*')
def datadump_view():
    fields = ('location_geom__within', 'dataset_name', 'shape', 'obs_date__ge',
              'obs_date__le', 'offset', 'date__time_of_day_ge',
              'date__time_of_day_le', 'limit', 'job', 'data_type')

    validator = DatasetRequiredValidator(only=fields)
    validator_result = validate(validator, request.args.to_dict())

    if validator_result.errors:
        return api_response.error(validator_result.errors, 400)

    stream = datadump(**validator_result.data)

    dataset = validator_result.data['dataset'].name
    fmt = validator_result.data['data_type']
    content_disposition = 'attachment; filename={}.{}'.format(dataset, fmt)

    attachment = Response(stream_with_context(stream), mimetype='text/%s' % fmt)
    attachment.headers['Content-Disposition'] = content_disposition
    return attachment


@cache.cached(timeout=CACHE_TIMEOUT, key_prefix=make_cache_key)
@crossdomain(origin='*')
def grid():

    fields = (
        'dataset',
        'dataset_name',
        'resolution',
        'buffer',
        'obs_date__le',
        'obs_date__ge',
        'location_geom__within',
    )

    validator = PointsetRequiredValidator(only=fields)
    validator_result = validate(validator, request.args)
    if validator_result.errors:
        return api_response.bad_request(validator_result.errors)

<<<<<<< HEAD
    results = _grid(validator_result)

    query = validator.dumps(validator_result.data)
    query = json.loads(query.data)
    results['properties'] = query
    return jsonify(results)
=======
    if validator_result.data.get('job'):
        return make_job_response('grid', validator_result)
    else:
        result_data = _grid(validator_result)
        return api_response.grid_response(result_data)
>>>>>>> 093af26e


@cache.cached(timeout=CACHE_TIMEOUT, key_prefix=make_cache_key)
@crossdomain(origin='*')
def dataset_fields(dataset_name):
    request_args = request.args.to_dict()
    request_args['dataset_name'] = dataset_name
    fields = ('obs_date__le', 'obs_date__ge', 'dataset_name', 'job')
    validator = DatasetRequiredValidator(only=fields)
    validator_result = validate(validator, request_args)

    if validator_result.errors:
        return api_response.bad_request(validator_result.errors)

    if validator_result.data.get('job'):
        return make_job_response('fields', validator_result)
    else:
        result_data = _meta(validator_result)
        return api_response.fields_response(result_data, validator_result)


@cache.cached(timeout=CACHE_TIMEOUT, key_prefix=make_cache_key)
@crossdomain(origin='*')
def meta():
    fields = ('obs_date__le', 'obs_date__ge', 'dataset_name', 'location_geom__within', 'job')
    validator_result = validate(NoDefaultDatesValidator(only=fields), request.args.to_dict())

    if validator_result.errors:
        return api_response.bad_request(validator_result.errors)

    if validator_result.data.get('job'):
        return make_job_response('meta', validator_result)
    else:
        result_data = _meta(validator_result)
        return api_response.meta_response(result_data, validator_result)


# ============
# _route logic
# ============


def _timeseries(args):
    meta_params = ['geom', 'dataset', 'dataset_name__in', 'obs_date__ge', 'obs_date__le', 'agg']
    meta_vals = [args.data.get(k) for k in meta_params]
    geom, dataset, table_names, start_date, end_date, agg = meta_vals

    ctrees = {}

    if has_tree_filters(args.data):
        # Timeseries is a little tricky. If there aren't filters,
        # it would be ridiculous to build a condition tree for every one.
        for field, value in list(args.data.items()):
            if 'filter' in field:
                # This pattern matches the last occurrence of the '__' pattern.
                # Prevents an error that is caused by dataset names with trailing
                # underscores.
                tablename = re.split(r'__(?!_)', field)[0]
                metarecord = MetaTable.get_by_dataset_name(tablename)
                pt = metarecord.point_table
                ctrees[pt.name] = parse_tree(pt, value)
        # Just cleanliness, since we don't use this argument. Doesn't have
        # to show up in the JSON response.
        del args.data['dataset']

    # If no dataset_name__in list was provided, have to fill it in by invoking
    # MetaTable.index() here! Not in the validator. This way the list stays up
    # to date.
    if table_names is None:
        table_names = MetaTable.index()
        args.data['dataset_name__in'] = table_names

    # If a single dataset was provided, it's the only thing we need to consider.
    if dataset is not None:
        table_names = [dataset.name]
        del args.data['dataset_name__in']

    # remove table names which wouldn't return anything for the query, given
    # the time and geom constraints
    try:
        table_names = MetaTable.narrow_candidates(table_names, start_date, end_date, geom)
    except Exception as e:
        traceback.print_exc()
        msg = 'Failed to gather candidate tables.'
        return api_response.make_raw_error('{}: {}'.format(msg, e))
        # TODO: Correctly handle _timeseries (and all the other endpoints)
        # TODO: so that make_error is called when there is an error.

    # If there aren't any table names, it causes an error down the code. Better
    # to return and inform them that the request wouldn't have found anything.
    if not table_names:
        return api_response.bad_request('Your request does not return any results. Try '
                                        'adjusting your time constraint or location '
                                        'parameters.')

    try:
        panel = MetaTable.timeseries_all(
            table_names, agg, start_date, end_date, geom, ctrees
        )
    except Exception as e:
        msg = 'Failed to construct timeseries.'
        return api_response.make_raw_error('{}: {}'.format(msg, e))

    return MetaTable.attach_metadata(panel)


def _detail_aggregate(args):
    """Returns a record for every row in the specified dataset with brief
    temporal and spatial information about the row. This can give a user of the
    platform a quick overview about what is available within their constraints.

    :param args: dictionary of request arguments
    :returns: csv or json response object
    """
    meta_params = ('obs_date__ge', 'obs_date__le', 'agg', 'geom', 'dataset')
    meta_vals = (args.data.get(k) for k in meta_params)
    start_date, end_date, agg, geom, dataset = meta_vals

    time_counts = []

    if not has_tree_filters(args.data):
        # The obs_date arguments set the bounds of all the aggregates.
        # We don't want to create a condition tree that has point_date filters.
        args.data[dataset.name + '__filter'] = request_args_to_condition_tree(
            args.data, ignore=['obs_date__ge', 'obs_date__le']
        )

    dataset_conditions = {k: v for k, v in list(args.data.items()) if 'filter' in k}
    for tablename, condition_tree in list(dataset_conditions.items()):
        # This pattern matches the last occurrence of the '__' pattern.
        # Prevents an error that is caused by dataset names with trailing
        # underscores.
        tablename = re.split(r'__(?!_)', tablename)[0]
        table = MetaTable.get_by_dataset_name(tablename).point_table
        try:
            conditions = parse_tree(table, condition_tree)
        except ValueError:  # Catches empty condition tree.
            conditions = None

        try:
            ts = MetaTable.get_by_dataset_name(table.name).timeseries_one(
                agg, start_date, end_date, geom, conditions
            )
        except Exception as e:
            msg = 'Failed to construct timeseries'
            return api_response.make_raw_error('{}: {}'.format(msg, e))

        time_counts += [{'count': c, 'datetime': d} for c, d in ts[1:]]

    return time_counts


def _detail(args):
    meta_params = ('dataset', 'shape', 'data_type', 'limit', 'offset')
    meta_vals = (args.data.get(k) for k in meta_params)
    dataset, shapeset, data_type, limit, offset = meta_vals

    q = detail_query(args).order_by(dataset.c.point_date.desc())

    # Apply limit and offset.
    q = q.limit(limit)
    q = q.offset(offset) if offset else q

    try:
        columns = [c.name for c in dataset.columns]
        if shapeset:
            columns += [c.name for c in shapeset.columns]
        return [OrderedDict(list(zip(columns, row))) for row in q.all()]
    except Exception as e:
        postgres_session.rollback()
        msg = 'Failed to fetch records.'
        return api_response.make_raw_error('{}: {}'.format(msg, e))


def datadump(**kwargs):
    """Export the result of a detail query in geojson or csv format. Returns a
    generator that yields pieces of the export.
    """
    if kwargs.get('data_type') == 'json':
        return datadump_json(**kwargs)
    return datadump_csv(**kwargs)


def datadump_json(**kwargs):
    """Export the result of a detail query as valid geojson, where each row is
    formatted as a feature with its column-value pairs stored in the properties
    field. Plenario derived columns are hidden.
    """
    class ValidatorResultProxy(object):
        pass

    vr_proxy = ValidatorResultProxy()
    vr_proxy.data = kwargs

    dataset = kwargs['dataset']
    columns = [c.name for c in dataset.c]
    query = detail_query(vr_proxy)

    buffer = ''
    chunksize = 1000

    yield "{'type': 'FeatureCollection', 'features': ["

    for i, row in enumerate(query.yield_per(chunksize)):
        wkb = row.geom

        try:
            geom = shapely.wkb.loads(wkb.desc, hex=True).__geo_interface__
        except AttributeError:
            continue

        geojson = {
            'type': 'Feature',
            'geometry': geom,
            'properties': dict(zip(columns, row))
        }
        del geojson['properties']['geom']
        del geojson['properties']['hash']

        buffer += json.dumps(geojson, default=unknown_object_json_handler)
        buffer += ','

        if i % chunksize == 0:
            yield buffer
            buffer = ''

    # Remove the trailing comma and close the json
    yield buffer.rsplit(',', 1)[0] + ']}'


def datadump_csv(**kwargs):
    """Export the result of a detail query as a comma-delimited csv file. The
    header row is taken directly from the table's column list, with Plenario
    derived values hidden.
    """
    class ValidatorResultProxy(object):
        pass

    vr_proxy = ValidatorResultProxy()
    vr_proxy.data = kwargs

    dataset = kwargs['dataset']
    query = detail_query(vr_proxy)

    rownum = 0
    chunksize = 1000
    hide = {'geom', 'hash'}

    buffer = io.StringIO()
    writer = csv.writer(buffer)
    writer.writerow([c.name for c in dataset.c if c not in hide])

    for row in query.yield_per(chunksize):
        rownum += 1
        writer.writerow([getattr(row, c) for c in row.keys() if c not in hide])

        if rownum % chunksize == 0:
            yield buffer.getvalue()
            buffer.close()
            buffer = io.StringIO()
            writer = csv.writer(buffer)

    yield buffer.getvalue()
    buffer.close()


def detail_query(args, aggregate=False):
    meta_params = ('dataset', 'shapeset', 'data_type', 'geom', 'obs_date__ge',
                   'obs_date__le')
    meta_vals = (args.data.get(k) for k in meta_params)
    dataset, shapeset, data_type, geom, obs_date__ge, obs_date__le = meta_vals

    # If there aren't tree filters provided, a little formatting is needed
    # to make the general filters into an 'and' tree.
    if not has_tree_filters(args.data):
        # Creates an AND condition tree and adds it to args.
        args.data[dataset.name + '__filter'] = request_args_to_condition_tree(
            request_args=args.data,
            ignore=['shapeset']
        )

    # Sort out the filter conditions from the rest of the user arguments.
    filters = {k: v for k, v in list(args.data.items()) if 'filter' in k}

    # Get upset if they specify more than a dataset and shapeset filter.
    if len(filters) > 2:
        return api_response.bad_request('Too many table filters provided.')

    # Query the point dataset.
    q = postgres_session.query(dataset)

    # If the user specified a geom, filter results to those within its shape.
    if geom:
        q = q.filter(dataset.c.geom.ST_Within(
            sqlalchemy.func.ST_GeomFromGeoJSON(geom)
        ))

    # Retrieve the filters and build conditions from them if they exist.
    point_ctree = filters.get(dataset.name + '__filter')

    # If the user specified point dataset filters, parse and apply them.
    if point_ctree:
        point_conditions = parse_tree(dataset, point_ctree)
        q = q.filter(point_conditions)

        # To allow both obs_date meta params and filter trees.
        q = q.filter(dataset.c.point_date >= obs_date__ge) if obs_date__ge else q
        q = q.filter(dataset.c.point_date <= obs_date__le) if obs_date__le else q

    # If a user specified a shape dataset, it was either through the /shapes
    # enpoint, which uses the aggregate result, or through the /detail endpoint
    # which uses the joined result.
    if shapeset is not None:
        if aggregate:
            q = q.from_self(shapeset).filter(dataset.c.geom.ST_Intersects(shapeset.c.geom)).group_by(shapeset)
        else:
            shape_columns = ['{}.{} as {}'.format(shapeset.name, col.name, col.name) for col in shapeset.c]
            q = q.join(shapeset, dataset.c.geom.ST_Within(shapeset.c.geom))
            q = q.add_columns(*shape_columns)

        # If there's a filter specified for the shape dataset, apply those conditions.
        shape_ctree = filters.get(shapeset.name + '__filter')
        if shape_ctree:
            shape_conditions = parse_tree(shapeset, shape_ctree)
            q = q.filter(shape_conditions)

    return q


def _grid(args):
    meta_params = ('dataset', 'geom', 'resolution', 'buffer', 'obs_date__ge',
                   'obs_date__le')
    meta_vals = (args.data.get(k) for k in meta_params)
    point_table, geom, resolution, buffer_, obs_date__ge, obs_date__le = meta_vals

    result_rows = []

    if not has_tree_filters(args.data):
        tname = point_table.name
        args.data[tname + '__filter'] = request_args_to_condition_tree(
            request_args=args.data,
            ignore=['buffer', 'resolution']
        )

    # We only build conditions from values with a key containing 'filter'.
    # Therefore we only build dataset conditions from condition trees.
    dataset_conditions = {k: v for k, v in args.data.items() if 'filter' in k}
    for tablename, condition_tree in dataset_conditions.items():

        tablename = tablename.split('__')[0]

        metatable = MetaTable.get_by_dataset_name(tablename)
        table = metatable.point_table
        conditions = parse_tree(table, condition_tree)

        try:
            registry_row = MetaTable.get_by_dataset_name(table.name)
            # make_grid expects conditions to be iterable.
            grid_rows, size_x, size_y = registry_row.make_grid(
                resolution,
                geom,
                [conditions],
                {'upper': obs_date__le, 'lower': obs_date__ge}
            )
            result_rows += grid_rows
        except Exception as e:
            msg = 'Could not make grid aggregation.'
            return api_response.make_raw_error('{}: {}'.format(msg, e))

    resp = api_response.geojson_response_base()
    for value in result_rows:
        if value[1]:
            pt = shapely.wkb.loads(codecs.decode(value[1], 'hex'))
            south, west = (pt.x - (size_x / 2)), (pt.y - (size_y / 2))
            north, east = (pt.x + (size_x / 2)), (pt.y + (size_y / 2))
            new_geom = shapely.geometry.box(south, west, north, east).__geo_interface__
        else:
            new_geom = None
        new_property = {'count': value[0], }
        api_response.add_geojson_feature(resp, new_geom, new_property)

    return resp


def _meta(args):
    """Generate meta information about table(s) with records from MetaTable.

    :param args: dictionary of request arguments (?foo=bar)
    :returns: response dictionary
    """
    meta_params = ('dataset', 'geom', 'obs_date__ge', 'obs_date__le')
    meta_vals = (args.data.get(k) for k in meta_params)
    dataset, geom, start_date, end_date = meta_vals

    # Columns to select as-is
    cols_to_return = ['human_name', 'dataset_name', 'source_url', 'view_url',
                      'date_added', 'last_update', 'update_freq', 'attribution',
                      'description', 'obs_from', 'obs_to', 'column_names',
                      'observed_date', 'latitude', 'longitude', 'location']
    col_objects = [getattr(MetaTable, col) for col in cols_to_return]

    # Columns that need pre-processing
    col_objects.append(sqlalchemy.func.ST_AsGeoJSON(MetaTable.bbox))
    cols_to_return.append('bbox')

    # Only return datasets that have been successfully ingested
    q = postgres_session.query(*col_objects).filter(MetaTable.date_added.isnot(None))

    # Filter over datasets if user provides full date range or geom
    should_filter = geom or (start_date and end_date)

    if dataset is not None:
        # If the user specified a name, don't try any filtering.
        # Just spit back that dataset's metadata.
        q = q.filter(MetaTable.dataset_name == dataset.name)

    # Otherwise, just send back all the (filtered) datasets
    elif should_filter:
        if geom:
            intersects = sqlalchemy.func.ST_Intersects(
                sqlalchemy.func.ST_GeomFromGeoJSON(geom),
                MetaTable.bbox
            )
            q = q.filter(intersects)
        if start_date and end_date:
            q = q.filter(
                sqlalchemy.and_(
                    MetaTable.obs_from < end_date,
                    MetaTable.obs_to > start_date
                )
            )

    metadata_records = [dict(list(zip(cols_to_return, row))) for row in q.all()]
    for record in metadata_records:
        try:
            if record.get('bbox') is not None:
                # serialize bounding box geometry to string
                record['bbox'] = json.loads(record['bbox'])
            # format columns in the expected way
            record['columns'] = [{'field_name': k, 'field_type': v}
                                 for k, v in list(record['column_names'].items())]
        except Exception as e:
            args.warnings.append(e.message)

        # clear column_names off the json, users don't need to see it
        del record['column_names']

    return metadata_records


# =====
# Utils
# =====

def request_args_to_condition_tree(request_args, ignore=list()):
    """Take dictionary that has a 'dataset' key and column arguments into
    a single and build a condition tree.

    :param request_args: dictionary with a dataset and column arguments
    :param ignore: what values to not use for building conditions
    :returns: condition tree
    """
    ignored = {'agg', 'data_type', 'dataset', 'geom', 'limit', 'offset',
               'shape', 'shapeset', 'job', 'all', 'datadump_part', 'datadump_total',
               'datadump_requestid', 'datadump_urlroot', 'jobsframework_ticket', 'jobsframework_workerid',
               'jobsframework_workerbirthtime'}
    for val in ignore:
        ignored.add(val)

    # If the key wasn't convertable, it meant that it was a column key.
    columns = {k: v for k, v in list(request_args.items()) if k not in ignored}

    ctree = {'op': 'and', 'val': []}

    # Add AND conditions based on query string parameters.
    for k, v in list(columns.items()):
        k = k.split('__')
        if k[0] == 'obs_date':
            k[0] = 'point_date'
        if k[0] == 'date' and 'time_of_day' in k[1]:
            k[0] = sqlalchemy.func.date_part('hour', request_args.get('dataset').c.point_date)
            k[1] = 'le' if 'le' in k[1] else 'ge'

        # It made me nervous that you could pass the parser in the validator
        # with values like 2000; or 2000' (because the parser strips them).
        # Before letting those values get passed to psycopg, I'm
        # just going to convert those values to datetimes here.
        elif 'date' in k[0]:
            try:
                v = parser.parse(v)
            except (AttributeError, TypeError):
                pass

        if len(k) == 1:
            ctree['val'].append({'op': 'eq', 'col': k[0], 'val': v})
        elif len(k) == 2:
            ctree['val'].append({'op': k[1], 'col': k[0], 'val': v})

    return ctree<|MERGE_RESOLUTION|>--- conflicted
+++ resolved
@@ -9,30 +9,18 @@
 import shapely.geometry
 import shapely.wkb
 import sqlalchemy
-<<<<<<< HEAD
-import traceback
 
 from collections import OrderedDict
 from datetime import datetime, timedelta
-=======
->>>>>>> 093af26e
 from dateutil import parser
 from flask import Response, jsonify, request, stream_with_context
 
 from plenario.api.common import CACHE_TIMEOUT, cache, crossdomain, make_cache_key, unknown_object_json_handler
 from plenario.api.condition_builder import parse_tree
-<<<<<<< HEAD
-from plenario.api.jobs import make_job_response, get_job
-from plenario.api.validator import DatasetRequiredValidator
-from plenario.api.validator import NoGeoJSONDatasetRequiredValidator
-from plenario.api.validator import NoDefaultDatesValidator, NoGeoJSONValidator
-from plenario.api.validator import validate, has_tree_filters
-from plenario.api.validator import PointsetRequiredValidator
-=======
 from plenario.api.jobs import get_job, make_job_response
 from plenario.api.validator import DatasetRequiredValidator, NoDefaultDatesValidator, \
-    NoGeoJSONDatasetRequiredValidator, NoGeoJSONValidator, has_tree_filters, validate
->>>>>>> 093af26e
+    NoGeoJSONDatasetRequiredValidator, NoGeoJSONValidator, has_tree_filters, validate, \
+    PointsetRequiredValidator
 from plenario.database import postgres_session
 from plenario.models import MetaTable
 from . import response as api_response
@@ -146,20 +134,12 @@
     if validator_result.errors:
         return api_response.bad_request(validator_result.errors)
 
-<<<<<<< HEAD
     results = _grid(validator_result)
 
     query = validator.dumps(validator_result.data)
     query = json.loads(query.data)
     results['properties'] = query
     return jsonify(results)
-=======
-    if validator_result.data.get('job'):
-        return make_job_response('grid', validator_result)
-    else:
-        result_data = _grid(validator_result)
-        return api_response.grid_response(result_data)
->>>>>>> 093af26e
 
 
 @cache.cached(timeout=CACHE_TIMEOUT, key_prefix=make_cache_key)
