--- conflicted
+++ resolved
@@ -36,13 +36,8 @@
     elif isinstance(obj, MetaTable):
         return obj.__tablename__
     else:
-<<<<<<< HEAD
-        print(obj)
-        raise ValueError
-=======
         raise ValueError("{0} cannot be parsed into JSON. \n"
                          "{0} is of type: {1}.".format(obj, type(obj)))
->>>>>>> 18bfde67
 
 
 def date_json_handler(obj):
