import json
from time import sleep

from flask import make_response, Blueprint

from .common import cache, make_cache_key
from plenario.sensor_network.api.sensor_networks import get_network_metadata, get_node_metadata, \
    get_observations, get_feature_metadata, get_sensor_metadata, get_aggregations, get_observations_download, \
    get_observation_nearest
from plenario.sensor_network.api.ifttt import get_ifttt_observations, get_ifttt_meta, ifttt_status, ifttt_test_setup
<<<<<<< HEAD
from .point import timeseries, detail, meta, dataset_fields, grid, detail_aggregate, datadump, get_datadump, get_job_view
from .sensor import weather_stations, weather
from .shape import get_all_shape_datasets, \
=======
from point import timeseries, detail, meta, dataset_fields, grid, detail_aggregate, datadump, get_datadump, get_job_view
from sensor import weather_stations, weather, weather_fill
from shape import get_all_shape_datasets, \
>>>>>>> 3bc9b970
    export_shape, aggregate_point_data

API_VERSION = '/v1'

api = Blueprint('api', __name__)
prefix = API_VERSION + '/api'

api.add_url_rule(prefix + '/timeseries', 'timeseries', timeseries)
api.add_url_rule(prefix + '/detail', 'detail', detail)
api.add_url_rule(prefix + '/detail-aggregate', 'detail-aggregate', detail_aggregate)
api.add_url_rule(prefix + '/datasets', 'meta', meta)
api.add_url_rule(prefix + '/fields/<dataset_name>', 'point_fields', dataset_fields)
api.add_url_rule(prefix + '/grid', 'grid', grid)

api.add_url_rule(prefix + '/weather/<table>/', 'weather', weather)
api.add_url_rule(prefix + '/weather-stations/', 'weather_stations', weather_stations)
api.add_url_rule('/secret' + '/weather/fill/', 'weather_fill', weather_fill)

api.add_url_rule(prefix + '/shapes/', 'shape_index', get_all_shape_datasets)
api.add_url_rule(prefix + '/shapes/<dataset_name>', 'shape_export', export_shape)
api.add_url_rule(prefix + '/shapes/<polygon_dataset_name>/<point_dataset_name>', 'aggregate', aggregate_point_data)

api.add_url_rule(prefix + '/jobs/<ticket>', view_func=get_job_view, methods=['GET'])

api.add_url_rule(prefix + '/datadump', 'datadump', datadump)
api.add_url_rule(prefix + '/datadump/<ticket>', 'get_datadump', get_datadump)

# sensor networks
api.add_url_rule(prefix + '/sensor-networks', 'sensor_networks', get_network_metadata)
api.add_url_rule(prefix + '/sensor-networks/<network>', 'sensor_network', get_network_metadata)
api.add_url_rule(prefix + '/sensor-networks/<network>/query', 'observations', get_observations)
api.add_url_rule(prefix + '/sensor-networks/<network>/aggregate', 'node_aggregate', get_aggregations)
api.add_url_rule(prefix + '/sensor-networks/<network>/download', 'sensor_network_download', get_observations_download)
api.add_url_rule(prefix + '/sensor-networks/<network>/nearest', 'nearest', get_observation_nearest)

api.add_url_rule(prefix + '/sensor-networks/<network>/nodes', 'network_nodes', get_node_metadata)
api.add_url_rule(prefix + '/sensor-networks/<network>/nodes/<node>', 'single_node', get_node_metadata)

api.add_url_rule(prefix + '/sensor-networks/<network>/features', 'features', get_feature_metadata)
api.add_url_rule(prefix + '/sensor-networks/<network>/features/<feature>', 'features', get_feature_metadata)

api.add_url_rule(prefix + '/sensor-networks/<network>/sensors', 'sensors', get_sensor_metadata)
api.add_url_rule(prefix + '/sensor-networks/<network>/sensors/<sensor>', 'sensors', get_sensor_metadata)

# IFTTT
api.add_url_rule('/ifttt/v1/status', 'ifttt_status', ifttt_status)
api.add_url_rule('/ifttt/v1/test/setup', 'ifttt_test_setup', ifttt_test_setup, methods=['POST'])
api.add_url_rule('/ifttt/v1/triggers/property_comparison', 'ifttt_obs', get_ifttt_observations, methods=['POST'])
api.add_url_rule('/ifttt/v1/triggers/property_comparison/fields/<field>/options', 'ifttt_meta', get_ifttt_meta, methods=['POST'])


@api.route(prefix + '/flush-cache')
def flush_cache():
    cache.clear()
    resp = make_response(json.dumps({'status': 'ok', 'message': 'cache flushed!'}))
    resp.headers['Content-Type'] = 'application/json'
    return resp


@api.route(prefix + '/slow')
@cache.cached(timeout=60 * 60 * 6, key_prefix=make_cache_key)
def slow():
    sleep(5)
    return "I feel well rested"<|MERGE_RESOLUTION|>--- conflicted
+++ resolved
@@ -8,15 +8,9 @@
     get_observations, get_feature_metadata, get_sensor_metadata, get_aggregations, get_observations_download, \
     get_observation_nearest
 from plenario.sensor_network.api.ifttt import get_ifttt_observations, get_ifttt_meta, ifttt_status, ifttt_test_setup
-<<<<<<< HEAD
 from .point import timeseries, detail, meta, dataset_fields, grid, detail_aggregate, datadump, get_datadump, get_job_view
 from .sensor import weather_stations, weather
 from .shape import get_all_shape_datasets, \
-=======
-from point import timeseries, detail, meta, dataset_fields, grid, detail_aggregate, datadump, get_datadump, get_job_view
-from sensor import weather_stations, weather, weather_fill
-from shape import get_all_shape_datasets, \
->>>>>>> 3bc9b970
     export_shape, aggregate_point_data
 
 API_VERSION = '/v1'
