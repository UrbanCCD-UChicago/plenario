import json
import os
import tempfile
from datetime import datetime
from functools import reduce
from itertools import groupby
from operator import itemgetter

import shapely.wkb
from flask import jsonify, make_response, request

from plenario.api.common import date_json_handler, make_csv, unknown_object_json_handler
from plenario.models import ShapeMetadata
from plenario.utils.ogr2ogr import OgrExport


def make_error(msg, status_code):
    resp = {
        'meta': {
            'status': 'error',
            'message': msg,
            'query': request.args
        },
        'objects': [],
    }

    response = jsonify(resp)
    response.status_code = status_code
    return response


def make_raw_error(msg):
    resp = {
        'meta': {
            'status': 'error',
            'message': msg,
        },
        'objects': [],
    }
    return resp


def error(message: object, status: int):
    response = jsonify({
        'meta': {
            'status': 'error',
            'message': message,
            'query': request.args
        }
    })

    response.status_code = status
    return response


def bad_request(msg):
    return make_error(msg, 400)


def internal_error(context_msg, exception):
    msg = context_msg + '\nDebug:\n' + repr(exception)
    return make_error(msg, 500)


def remove_columns_from_dict(rows, col_names):
    for row in rows:
        for name in col_names:
            try:
                del row[name]
            except KeyError:
                pass


def json_response_base(validator, objects, query=''):
    meta = {
        'status': 'ok',
        'message': '',
        'query': query,
    }

    if validator:
        meta['message'] = validator.warnings
        meta['query'] = query

    return {
        'meta': meta,
        'objects': objects,
    }


def geojson_response_base():
    return {
        'type': 'FeatureCollection',
        'features': []
    }


def add_geojson_feature(geojson_response, feature_geom, feature_properties):
    new_feature = {
        'type': 'Feature',
        'geometry': feature_geom,
        'properties': feature_properties
    }
    geojson_response['features'].append(new_feature)


def form_json_detail_response(to_remove, validator, rows):
    to_remove.append('geom')
    remove_columns_from_dict(rows, to_remove)
    resp = json_response_base(validator, rows)
    resp['meta']['total'] = len(resp['objects'])
    resp['meta']['query'] = request.args
    resp = make_response(
        json.dumps(resp, default=unknown_object_json_handler),
        200
    )
    resp.headers['Content-Type'] = 'application/json'
    return resp


def form_csv_detail_response(to_remove, rows, dataset_names=None):
    to_remove.append('geom')
    remove_columns_from_dict(rows, to_remove)

    if len(rows) <= 0:
        csv_resp = [['Sorry! Your query did not return any results.']]
        csv_resp += [['Try to modify your date or location parameters.']]
    else:
        # Column headers from arbitrary row,
        # then the values from all the others
        csv_resp = [list(rows[0].keys())] + [list(row.values()) for row in rows]

    resp = make_response(make_csv(csv_resp), 200)

    dname = request.args.get('dataset_name')
    # For queries where the dataset name is not provided as a query argument
    # (ex. shapes/<shapeset>/<dataset>), the dataset names can be manually
    # assigned.
    if dname is None:
        dname = reduce(lambda name1, name2: name1 + '_and_' + name2, dataset_names)

    filedate = datetime.now().strftime('%Y-%m-%d')
    resp.headers['Content-Type'] = 'text/csv'
    resp.headers['Content-Disposition'] = 'attachment; filename=%s_%s.csv' % (dname, filedate)
    return resp


def form_geojson_detail_response(to_remove, rows):
    remove_columns_from_dict(rows, to_remove)
    geojson_resp = convert_result_geoms(rows)
    resp = make_response(json.dumps(geojson_resp, default=unknown_object_json_handler), 200)
    resp.headers['Content-Type'] = 'application/json'
    return resp


def convert_result_geoms(result):
    """Given a list of rows, convert the geom for each row from a shape
    to a list of coordinates.

    :param result: (list) contains the results of some query
    :returns (list) modified result, where geoms are represented by lists
    """
    geojson_resp = geojson_response_base()
    for row in result:
        try:
            wkb = row.pop('geom')
            geom = shapely.wkb.loads(wkb.desc, hex=True).__geo_interface__
        except (KeyError, AttributeError):
            continue
        else:
            add_geojson_feature(geojson_resp, geom, row)
    return geojson_resp


# Point Endpoint Repsonses ====================================================

def detail_aggregate_response(query_result, query_args):
    datatype = query_args.data['data_type']

    if datatype == 'csv':
        resp = form_csv_detail_response([], query_result)
        resp.headers['Content-Type'] = 'text/csv'
        filedate = datetime.now().strftime('%Y-%m-%d')
        resp.headers['Content-Disposition'] = 'attachment; filename=%s.csv' % filedate
    else:
        resp = json_response_base(query_args, query_result, request.args)
        resp['count'] = sum([c['count'] for c in query_result])
        resp = make_response(json.dumps(resp, default=unknown_object_json_handler), 200)
        resp.headers['Content-Type'] = 'application/json'

    return resp


def meta_response(query_result, query_args):
    resp = json_response_base(query_args, query_result, request.args)
    resp['meta']['total'] = len(resp['objects'])
    status_code = 200
    resp = make_response(json.dumps(resp, default=unknown_object_json_handler), status_code)
    resp.headers['Content-Type'] = 'application/json'
    return resp


def fields_response(query_result, query_args):
    resp = json_response_base(query_args, query_result, request.args)
    resp['objects'] = query_result[0]['columns']
    status_code = 200
    resp = make_response(json.dumps(resp, default=unknown_object_json_handler), status_code)
    resp.headers['Content-Type'] = 'application/json'
    return resp


<<<<<<< HEAD
=======
def grid_response(query_result):
    resp = make_response(json.dumps(query_result, default=date_json_handler), 200)
    resp.headers['Content-Type'] = 'application/json'
    return resp


>>>>>>> 093af26e
def detail_response(query_result, query_args):
    to_remove = ['point_date', 'hash']

    data_type = query_args.data['data_type']
    if data_type == 'json':
        return form_json_detail_response(to_remove, query_args, query_result)

    elif data_type == 'csv':
        return form_csv_detail_response(to_remove, query_result)

    elif data_type == 'geojson':
        return form_geojson_detail_response(to_remove, query_result)


def timeseries_response(query_result, query_args):
    resp = json_response_base(query_args, query_result, query_args.data)

    datatype = query_args.data['data_type']
    if datatype == 'json':
        resp = make_response(json.dumps(resp, default=unknown_object_json_handler), 200)
        resp.headers['Content-Type'] = 'application/json'
    elif datatype == 'csv':

        # response format
        # temporal_group,dataset_name_1,dataset_name_2
        # 2014-02-24 00:00:00,235,653
        # 2014-03-03 00:00:00,156,624

        fields = ['temporal_group']
        for o in resp['objects']:
            fields.append(o['dataset_name'])

        csv_resp = []
        i = 0
        for k, g in groupby(resp['objects'], key=itemgetter('dataset_name')):
            l_g = list(g)[0]

            j = 0
            for row in l_g['items']:
                # first iteration, populate the first column with temporal_groups
                if i == 0:
                    csv_resp.append([row['datetime']])
                csv_resp[j].append(row['count'])
                j += 1
            i += 1

        csv_resp.insert(0, fields)
        csv_resp = make_csv(csv_resp)
        resp = make_response(csv_resp, 200)
        resp.headers['Content-Type'] = 'text/csv'
        filedate = datetime.now().strftime('%Y-%m-%d')
        resp.headers['Content-Disposition'] = 'attachment; filename=%s.csv' % filedate

    return resp


# Shape Endpoint Responses ====================================================

def aggregate_point_data_response(data_type, rows, dataset_names):
    if data_type == 'csv':
        return form_csv_detail_response(['hash', 'ogc_fid'], rows, dataset_names)
    else:
        return form_geojson_detail_response(['hash', 'ogc_fid'], rows)


# ====================
# Shape Format Headers
# ====================

def _shape_format_to_content_header(requested_format):
    format_map = {
        'json': 'application/json',
        'kml': 'application/vnd.google-earth.kml+xml',
        'shapefile': 'application/zip'
    }
    return format_map[requested_format]


def _shape_format_to_file_extension(requested_format):
    format_map = {
        'json': 'json',
        'kml': 'kml',
        'shapefile': 'zip'
    }
    return format_map[requested_format]


def export_dataset_to_response(shapeset, data_type, query=None):
    export_format = str.lower(str(data_type))

    # Make a filename that we are reasonably sure to be unique and not occupied by anyone else.
    sacrifice_file = tempfile.NamedTemporaryFile()
    export_path = sacrifice_file.name
    sacrifice_file.close()  # Removes file from system.

    try:
        # Write to that filename.
        OgrExport(export_format, export_path, shapeset.name, query).write_file()
        # Dump it in the response.
        with open(export_path, 'rb') as to_export:
            resp = make_response(to_export.read(), 200)

        extension = _shape_format_to_file_extension(export_format)

        # Make the downloaded filename look nice
        shapemeta = ShapeMetadata.get_by_dataset_name(shapeset.name)
        resp.headers['Content-Type'] = _shape_format_to_content_header(export_format)
        resp.headers['Content-Disposition'] = "attachment; filename='{}.{}'".format(shapemeta.human_name, extension)
        return resp

    except Exception as e:
        error_message = 'Failed to export shape dataset {}'.format(shapeset.name)
        print((repr(e)))
        return make_response(error_message, 500)
    finally:
        # Don't leave that file hanging around.
        if os.path.isfile(export_path):
            os.remove(export_path)<|MERGE_RESOLUTION|>--- conflicted
+++ resolved
@@ -209,15 +209,6 @@
     return resp
 
 
-<<<<<<< HEAD
-=======
-def grid_response(query_result):
-    resp = make_response(json.dumps(query_result, default=date_json_handler), 200)
-    resp.headers['Content-Type'] = 'application/json'
-    return resp
-
-
->>>>>>> 093af26e
 def detail_response(query_result, query_args):
     to_remove = ['point_date', 'hash']
 
