<!-- take shapes object as input -->
<br />
<p class='lead'><strong><%= available %></strong> shape datasets found</p>
<table id='shape-datasets' class='table table-condensed'>
    <thead>
    <tr>
        <th>Source</th>
        <th>Dataset Name</th>
          <% if (hasIntersect) { %>
            <th>Count</th>
            <% } %>
        <th>Date Added</th>
        <th>Download</th>
    </tr>
    </thead>
    <tbody>
    <% $.each(shapes, function(i, shape){ %>
        <tr>
<<<<<<< HEAD
            <td><a href="javascript://" class="shape-detail" data-shape_dataset_name="<%= shape.dataset_name %>"><%= shape.human_name %></a></td>
=======
            <td><%= shape.attribution %></td>
            <td><%= shape.human_name %></td>
>>>>>>> d7452765
            <% if (hasIntersect) { %>
            <td><%= shape.num_geoms %></td>
            <% } %>
            <td><%= shape.date_added %></td>
            <td>
                <div class="btn-group">
                    <button type="button" class="btn btn-default dropdown-toggle" data-toggle="dropdown">
                        <i class='fa fa-download'></i>
                        Download
                        <span class="caret"></span>
                    </button>
                    <ul class="dropdown-menu" role="menu">
                        <li><a href="<%='http://plenar.io/v1/api/shapes/' + shape.dataset_name + '?' + 'data_type=json'%>"><i class='fa fa-download'></i> GeoJson</a></li>
                        <li><a href="<%='http://plenar.io/v1/api/shapes/' + shape.dataset_name + '?' + 'data_type=shapefile'%>"><i class='fa fa-download'></i> ESRI Shapefile</a></li>
                        <li><a href="<%='http://plenar.io/v1/api/shapes/' + shape.dataset_name + '?' + 'data_type=kml'%>"><i class='fa fa-download'></i> KML</a></li>

                    </ul>
                </div>
            </td>
            <td>
        </tr>
    <% }) %>
    </tbody>
</table><|MERGE_RESOLUTION|>--- conflicted
+++ resolved
@@ -16,12 +16,8 @@
     <tbody>
     <% $.each(shapes, function(i, shape){ %>
         <tr>
-<<<<<<< HEAD
+            <td><%= shape.attribution %></td>
             <td><a href="javascript://" class="shape-detail" data-shape_dataset_name="<%= shape.dataset_name %>"><%= shape.human_name %></a></td>
-=======
-            <td><%= shape.attribution %></td>
-            <td><%= shape.human_name %></td>
->>>>>>> d7452765
             <% if (hasIntersect) { %>
             <td><%= shape.num_geoms %></td>
             <% } %>
