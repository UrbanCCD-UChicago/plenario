import boto.ec2
import boto.utils
from os import environ
get = environ.get

SECRET_KEY = get('SECRET_KEY', 'abcdefghijklmnop')
PLENARIO_SENTRY_URL = get('PLENARIO_SENTRY_URL', None)
CELERY_SENTRY_URL = get('CELERY_SENTRY_URL', None)
DATA_DIR = '/tmp'

DB_USER = get('DB_USER', '')
DB_PASSWORD = get('DB_PASSWORD', '')
DB_HOST = get('DB_HOST', '')
DB_PORT = get('DB_PORT', '')
DB_NAME = get('DB_NAME', '')

RS_USER = get('RS_USER', '')
RS_PASSWORD = get('RS_PASSWORD', '')
RS_HOST = get('RS_HOST', '')
RS_PORT = get('RS_PORT', '')
RS_NAME = get('RS_NAME', '')

DATABASE_CONN = 'postgresql://{}:{}@{}:{}/{}'.\
    format(DB_USER, DB_PASSWORD, DB_HOST, DB_PORT, DB_NAME)
REDSHIFT_CONN = 'redshift+psycopg2://{}:{}@{}:{}/{}'.\
    format(RS_USER, RS_PASSWORD, RS_HOST, RS_PORT, RS_NAME)

REDIS_HOST = get('REDIS_HOST', 'localhost')

# See: https://pythonhosted.org/Flask-Cache/#configuring-flask-cache
# for config options
CACHE_CONFIG = {
    'CACHE_TYPE': 'redis',
    'CACHE_REDIS_HOST': REDIS_HOST,
    'CACHE_KEY_PREFIX': get('CACHE_KEY_PREFIX', 'plenario_app')
}

# Load a default admin
DEFAULT_USER = {
    'name': get('DEFAULT_USER_NAME', 'Plenario Admin'),
    'email': get('DEFAULT_USER_EMAIL', 'plenario@email.com'),
    'password': get('DEFAULT_USER_PASSWORD', 'changemeplz')
}

AWS_ACCESS_KEY = get('AWS_ACCESS_KEY_ID', '')
AWS_SECRET_KEY = get('AWS_SECRET_ACCESS_KEY', '')
S3_BUCKET = get('S3_BUCKET', '')
AWS_REGION_NAME = get('AWS_REGION_NAME', 'us-east-1')

# Email address for notifying site administrators
# Expect comma-delimited list of emails.
email_list = get('ADMIN_EMAILS')
if email_list:
    ADMIN_EMAILS = email_list.split(',')
else:
    ADMIN_EMAILS = []

# For emailing users. ('MAIL_USERNAME' is an email address.)
MAIL_SERVER = get('MAIL_SERVER', 'smtp.gmail.com')
MAIL_PORT = 587
MAIL_USE_TLS = True
MAIL_DISPLAY_NAME = 'Plenar.io Team'
MAIL_USERNAME = get('MAIL_USERNAME', '')
MAIL_PASSWORD = get('MAIL_PASSWORD', '')

# Toggle maintenence mode
MAINTENANCE = False

# SQS Jobs Queue
<<<<<<< HEAD
JOBS_QUEUE = get('JOBS_QUEUE', 'plenario-test-queue')
=======
JOBS_QUEUE = get('JOBS_QUEUE', 'plenario-queue-test')
>>>>>>> 177aa82d

# Get Instance ID and Autoscaling Group Name

try:
    instance_metadata = boto.utils.get_instance_metadata(timeout=2, num_retries=2)
    INSTANCE_ID = instance_metadata["instance-id"]
except KeyError:
    print "Could not get INSTANCE_ID"
    INSTANCE_ID = ""

try:
    AUTOSCALING_GROUP = ""
    ec2 = boto.ec2.connect_to_region(
        AWS_REGION_NAME,
        aws_access_key_id=AWS_ACCESS_KEY,
        aws_secret_access_key=AWS_SECRET_KEY
    )
    reservations = ec2.get_all_instances()
    for res in reservations:
        for inst in res.instances:
            if inst.id == INSTANCE_ID:
                AUTOSCALING_GROUP = inst.tags["aws:autoscaling:groupName"]
                break
        if AUTOSCALING_GROUP:
            break
except boto.exception.EC2ResponseError:
    print "Could not get AUTOSCALING_GROUP"<|MERGE_RESOLUTION|>--- conflicted
+++ resolved
@@ -67,11 +67,7 @@
 MAINTENANCE = False
 
 # SQS Jobs Queue
-<<<<<<< HEAD
-JOBS_QUEUE = get('JOBS_QUEUE', 'plenario-test-queue')
-=======
 JOBS_QUEUE = get('JOBS_QUEUE', 'plenario-queue-test')
->>>>>>> 177aa82d
 
 # Get Instance ID and Autoscaling Group Name
 
