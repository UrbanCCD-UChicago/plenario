import tempfile
import requests
from plenario.database import app_engine as engine


class PlenarioETLError(Exception):
    def __init__(self, message):
        Exception.__init__(self, message)
        self.message = message


class ETLFile(object):
    """
    Encapsulates whether a file has been downloaded temporarily
    or is coming from the local file system.
    If initialized with source_path, it opens file on local filesystem.
    If initialized with source_url, it attempts to download file.

    Implements context manager interface with __enter__ and __exit__.
    """
    def __init__(self, source_path=None, source_url=None, interpret_as='text'):
        if source_path and source_url:
            raise RuntimeError('ETLFile takes exactly one of source_path and source_url. Both were given.')

        if not source_path and not source_url:
            raise RuntimeError('ETLFile takes exactly one of source_path and source_url. Neither were given.')

        self.interpret_as = interpret_as
        self.source_path = source_path
        self.source_url = source_url
        self.is_local = bool(source_path)
        self._handle = None

    def __enter__(self):
        """
        Assigns an open file object to self.file_handle
        """
        if self.is_local:
<<<<<<< HEAD
            self.handle = open(self.source_path, 'rb')
=======
            file_type = 'rb' if self.interpret_as == 'bytes' else 'r'
            self.handle = open(self.source_path, file_type)
>>>>>>> 2739c1f9
        else:
            self._download_temp_file(self.source_url)

        # Return the whole ETLFile so that the `with foo as bar:` syntax looks right.
        return self

    # Users of the class were seeking to 0 all the time after they grabbed the handle.
    # Moved it here so clients are always pointed to 0 when they get handle
    @property
    def handle(self):
        self._handle.seek(0)
        return self._handle

    @handle.setter
    def handle(self, val):
        self._handle = val

    def __exit__(self, exc_type, exc_val, exc_tb):
        # If self.handle is to a file that was already on the file system,
        # .close() acts as we expect.
        # If self.handle is to a TemporaryFile that we downloaded for this purpose,
        # .close() also deletes it from the filesystem.
        self.handle.close()

    def _download_temp_file(self, url):
        """
        Download file to local data directory.
        :param url: url from where file should be downloaded
        :type url: str
        :raises: IOError
        """

        # The file might be big, so stream it in chunks.
        # I'd like to enforce a timeout, but some big datasets
        # take more than a minute to start streaming.
        # Maybe add timeout as a parameter.
        file_stream_request = requests.get(url, stream=True)
        # Raise an exception if we didn't get a 200
        file_stream_request.raise_for_status()

        # Make this temporary file our file handle
        self.handle = tempfile.TemporaryFile()

        # Download and write to disk in 1MB chunks.
        for chunk in file_stream_request.iter_content(chunk_size=1024*1024):
            if chunk:
                self._handle.write(chunk)
                self._handle.flush()


def add_unique_hash(table_name):
    """
    Adds an md5 hash column of the preexisting columns
    and removes duplicate rows from a table.
    :param table_name: Name of table to add hash to.
    """
    add_hash = '''
    DROP TABLE IF EXISTS temp;
    CREATE TABLE temp AS
      SELECT DISTINCT *,
             md5(CAST(("{table_name}".*)AS text))
                AS hash FROM "{table_name}";
    DROP TABLE "{table_name}";
    ALTER TABLE temp RENAME TO "{table_name}";
    ALTER TABLE "{table_name}" ADD PRIMARY KEY (hash);
    '''.format(table_name=table_name)

    try:
        engine.execute(add_hash)
    except Exception as e:
        raise PlenarioETLError(repr(e) +
                               '\n Failed to deduplicate with ' + add_hash)


def delete_absent_hashes(staging_name, existing_name):
    del_ = """DELETE FROM "{existing}"
                  WHERE hash IN
                     (SELECT hash FROM "{existing}"
                        EXCEPT
                      SELECT hash FROM  "{staging}");""".\
            format(existing=existing_name, staging=staging_name)

    try:
        engine.execute(del_)
    except Exception as e:
        raise PlenarioETLError(repr(e) + '\n Failed to execute' + del_)<|MERGE_RESOLUTION|>--- conflicted
+++ resolved
@@ -36,12 +36,8 @@
         Assigns an open file object to self.file_handle
         """
         if self.is_local:
-<<<<<<< HEAD
-            self.handle = open(self.source_path, 'rb')
-=======
             file_type = 'rb' if self.interpret_as == 'bytes' else 'r'
             self.handle = open(self.source_path, file_type)
->>>>>>> 2739c1f9
         else:
             self._download_temp_file(self.source_url)
 
