import os
from sqlalchemy import create_engine, and_, text, func
from sqlalchemy.orm import sessionmaker, scoped_session
from sqlalchemy.ext.declarative import declarative_base

from plenario.settings import DATABASE_CONN, REDSHIFT_CONN

if os.environ.get('WORKER'):
    app_engine = create_engine(DATABASE_CONN, convert_unicode=True, pool_size=8, max_overflow=8, pool_timeout=60)
else:
    app_engine = create_engine(DATABASE_CONN, convert_unicode=True, pool_size=4, max_overflow=4, pool_timeout=60)

session = scoped_session(sessionmaker(bind=app_engine,
                                      autocommit=False,
                                      autoflush=False, expire_on_commit=False))
Base = declarative_base(bind=app_engine)
Base.query = session.query_property()

<<<<<<< HEAD
# Redshift connection setup

redshift_engine = create_engine(REDSHIFT_CONN, convert_unicode=True, echo=True)

redshift_session = scoped_session(sessionmaker(bind=redshift_engine,
                                      autocommit=False,
                                      autoflush=False, expire_on_commit=False))
redshift_Base = declarative_base(bind=redshift_engine)
redshift_Base.query = session.query_property()
=======

# Efficient query of large datasets (for use in DataDump)
# Referenced from https://bitbucket.org/zzzeek/sqlalchemy/wiki/UsageRecipes/WindowedRangeQuery
def column_windows(session, column, windowsize):
    """Return a series of WHERE clauses against
    a given column that break it into windows.

    Result is an iterable of tuples, consisting of
    ((start, end), whereclause), where (start, end) are the ids.

    Requires a database that supports window functions,
    i.e. Postgresql, SQL Server, Oracle.

    Enhance this yourself !  Add a "where" argument
    so that windows of just a subset of rows can
    be computed.

    """
    def int_for_range(start_id, end_id):
        if end_id:
            return and_(
                column>=start_id,
                column<end_id
            )
        else:
            return column>=start_id

    q = session.query(
                    column,
                    func.row_number().over(order_by=column).label('rownum')
                ).from_self(column)
    if windowsize > 1:
        q = q.filter(text("rownum %% %d=1" % windowsize))

    # Changed this line from the original implementation
    # For some reason our query results in several extra Nones
    # at the end. Inserted a condition here to remove those,
    # and it seems to work.
    intervals = [id for id, in q if id is not None]

    while intervals:
        start = intervals.pop(0)
        if intervals:
            end = intervals[0]
        else:
            end = None
        yield int_for_range(start, end)


def windowed_query(q, column, windowsize):
    """"Break a Query into windows on a given column."""

    for whereclause in column_windows(q.session, column, windowsize):
        for row in q.filter(whereclause).order_by(column):
            yield row


# Fast Counting of large datasets (for use with DataDump).
# Referenced from https://gist.github.com/hest/8798884
def fast_count(q):
    count_q = q.statement.with_only_columns([func.count()]).order_by(None)
    count = q.session.execute(count_q).scalar()
    return count
>>>>>>> 7dcf13a5
<|MERGE_RESOLUTION|>--- conflicted
+++ resolved
@@ -16,8 +16,6 @@
 Base = declarative_base(bind=app_engine)
 Base.query = session.query_property()
 
-<<<<<<< HEAD
-# Redshift connection setup
 
 redshift_engine = create_engine(REDSHIFT_CONN, convert_unicode=True, echo=True)
 
@@ -26,7 +24,7 @@
                                       autoflush=False, expire_on_commit=False))
 redshift_Base = declarative_base(bind=redshift_engine)
 redshift_Base.query = session.query_property()
-=======
+
 
 # Efficient query of large datasets (for use in DataDump)
 # Referenced from https://bitbucket.org/zzzeek/sqlalchemy/wiki/UsageRecipes/WindowedRangeQuery
@@ -90,4 +88,4 @@
     count_q = q.statement.with_only_columns([func.count()]).order_by(None)
     count = q.session.execute(count_q).scalar()
     return count
->>>>>>> 7dcf13a5
+# Redshift connection setup
