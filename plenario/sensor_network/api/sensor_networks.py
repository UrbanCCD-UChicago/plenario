--- conflicted
+++ resolved
@@ -8,17 +8,14 @@
 from sqlalchemy.exc import NoSuchTableError
 
 from plenario.api.common import cache, crossdomain, CACHE_TIMEOUT
-from plenario.api.common import make_cache_key
+from plenario.api.common import make_cache_key, unknown_object_json_handler
 from plenario.sensor_network.api.sensor_response import json_response_base, bad_request
-from plenario.sensor_network.api.sensor_validator import Validator, validate
+from plenario.sensor_network.api.sensor_validator import Validator, validate, NodeAggregateValidator
 from plenario.database import session, redshift_session, redshift_engine
 from plenario.sensor_network.sensor_models import NetworkMeta, NodeMeta, FeatureOfInterest, Sensor
 
-<<<<<<< HEAD
 from sensor_aggregate_functions import aggregate_fn_map
 
-=======
->>>>>>> a0e817f2
 
 @cache.cached(timeout=CACHE_TIMEOUT, key_prefix=make_cache_key)
 @crossdomain(origin="*")
@@ -137,13 +134,16 @@
     args['network_name'] = network_name
 
     if 'nodes' in args:
-        args['nodes'] = args['nodes'].lower().split(',')
+        args['nodes'] = args['nodes'].split(',')
+        args["nodes"] = (n.lower() for n in args["nodes"])
 
     if 'features_of_interest' in args:
-        args['features_of_interest'] = args['features_of_interest'].lower().split(',')
+        args['features_of_interest'] = args['features_of_interest'].split(',')
+        args["features_of_interest"] = (f.lower() for f in args["features_of_interest"])
 
     if 'sensors' in args:
-        args['sensors'] = args['sensors'].lower().split(',')
+        args['sensors'] = args['sensors'].split(',')
+        args["sensors"] = (s.lower() for s in args["sensors"])
 
     validator = Validator(only=fields)
     validated_args = validate(validator, args)
@@ -155,7 +155,7 @@
 
 @cache.cached(timeout=CACHE_TIMEOUT, key_prefix=make_cache_key)
 @crossdomain(origin="*")
-def get_node_aggregations(network_name, node_id):
+def get_node_aggregations(network_name, node_id, feature):
     """Aggregate individual node observations up to larger units of time.
     Do so by applying aggregate functions on all observations found within
     a specified window of time.
@@ -163,46 +163,33 @@
     :endpoint: /sensor-networks/<network-name>/nodes/<node-id>/aggregate?<args>
     :param network_name: (str) from sensor__network_metadata
     :param node_id: (str) from sensor__node_metadata
+    :param feature: (str) from sensor__features_of_interest
     :returns: (json) response"""
 
-    fields = ("network_name", "node_id")
+    fields = ("network_name", "node_id", "function", "feature", "start_datetime")
 
     args = request.args.to_dict()
-    args["network_name"] = network_name.lower()
-    args["node_id"] = node_id.lower()
-
-    validated_args = validate(Validator(only=fields), args)
+    args["network_name"] = network_name
+    args["node_id"] = node_id
+    args["feature"] = feature
+
+    validated_args = validate(NodeAggregateValidator(only=fields), args)
     if validated_args.errors:
         return bad_request(validated_args.errors)
 
     result = _get_node_aggregations(validated_args)
-    return node_aggregations_response(args, result)
+    return node_aggregations_response(validated_args, result)
 
 
 def _get_node_aggregations(args):
 
-<<<<<<< HEAD
     return aggregate_fn_map[args.data.get("function")](args)
-=======
-    from sensor_aggregate_functions import apply_aggregate_fn
-
-    function = args.data.get("function")
-    function_args = args.data.get("function_args")
-    result = apply_aggregate_fn[function](function_args)
-
-    return format_node_aggregate(result)
-
-
-def format_node_aggregate(obs):
-
-    return True
->>>>>>> a0e817f2
 
 
 def node_aggregations_response(args, result):
 
     resp = json_response_base(args, result, args.data)
-    resp = make_response(json.dumps(resp), 200)
+    resp = make_response(json.dumps(resp, default=unknown_object_json_handler), 200)
     resp.headers['Content-Type'] = 'application/json'
 
     return resp
