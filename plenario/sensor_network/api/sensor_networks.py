import csv
import io
import json
from datetime import datetime, timedelta

import boto3
from flask import request, Response, stream_with_context, jsonify, redirect
from geopy.geocoders import GoogleV3
from marshmallow import Schema
from marshmallow.exceptions import ValidationError
from marshmallow.fields import Field, List, DateTime, Integer, String, Float
from marshmallow.validate import Range
from shapely import wkb
from sqlalchemy import MetaData, func as sqla_fn, and_, asc, desc
from sqlalchemy.orm.exc import NoResultFound

from plenario.api.common import cache, crossdomain, make_fragment_str
from plenario.api.common import extract_first_geometry_fragment
from plenario.api.common import make_cache_key, unknown_object_json_handler
<<<<<<< HEAD
from plenario.api.condition_builder import parse_tree
from plenario.api.validator import valid_tree
from plenario.database import redshift_session, redshift_engine, redshift_base
=======
>>>>>>> be18578b
from plenario.settings import S3_BUCKET
from plenario.utils.helpers import reflect


# Cache timeout of 5 minutes
CACHE_TIMEOUT = 60 * 10


class Network(Field):

    def _deserialize(self, value, attr, data):
        try:
            value = value.lower()
            query = NetworkMeta.query.filter(NetworkMeta.name == value)
            return query.one()
        except NoResultFound:
            raise ValidationError("{} does not exist".format(value))

    def _serialize(self, value, attr, obj):
        return value.name.lower()


class Node(Field):

    def _deserialize(self, value, attr, data):
        try:
            value = value.lower()
            query = NodeMeta.query.filter(NodeMeta.id == value)
            return query.one()
        except NoResultFound:
            raise ValidationError("{} does not exist".format(value))

    def _serialize(self, value, attr, obj):
        return value.id.lower()


class Sensor(Field):

    def _deserialize(self, value, attr, data):
        try:
            value = value.lower()
            query = SensorMeta.query.filter(SensorMeta.name == value)
            return query.one()
        except NoResultFound:
            raise ValidationError("{} does not exist".format(value))

    def _serialize(self, value, attr, obj):
        return value.name.lower()


class Feature(Field):

    def _deserialize(self, value, attr, data):
        try:
            value = value.lower().split('.', 1)[0]
            query = FeatureMeta.query.filter(FeatureMeta.name == value)
            return query.one()
        except NoResultFound:
            raise ValidationError("{} does not exist".format(value))

    def _serialize(self, value, attr, obj):
        return value.name.lower()


class Geom(Field):

    def _deserialize(self, value, attr, data):
        try:
            return make_fragment_str(extract_first_geometry_fragment(value))
        except (ValueError, AttributeError):
            raise ValidationError("Invalid geom: {}".format(value))


class ConditionTree(Field):

    def _deserialize(self, value, attr, data):
        feature = request.args['feature']
        network = request.view_args['network']
        redshift_base.metadata.reflect()

        try:
            parsed_json = json.loads(value)
            table = redshift_base.metadata.tables[network + '__' + feature]
            valid_tree(table, parsed_json)
            return parse_tree(table, parsed_json)
        except (KeyError) as err:
            raise ValidationError(str(err))


class Validator(Schema):

    feature = Feature()
    features = List(Feature(allow_none=True))
    network = Network()
    networks = List(Network(allow_none=True))
    node = Node()
    nodes = List(Node(allow_none=True))
    sensor = Sensor()
    sensors = List(Sensor(allow_none=True))

    datetime = DateTime()
    start_datetime = DateTime()
    end_datetime = DateTime()

    agg = String(missing="hour")
    filter = ConditionTree(allow_none=True, missing=None, default=None)
    function = String(missing="avg")
    limit = Integer(missing=1000)
    offset = Integer(missing=0, validate=Range(0))
    geom = Geom()


class NearestValidator(Validator):

    feature = Feature(required=True)
    lat = Float(required=True)
    lng = Float(required=True)


class NoLimitValidator(Validator):

    data_type = String(allow_none=True)
    limit = Integer(allow_none=True)


class AggregateValidator(Validator):

    node = Node(required=True)
    feature = Feature(required=True)


@crossdomain(origin="*")
def get_network_map(network: str) -> Response:
    """Map of network and the relationships of the elements it contains."""

    try:
        network_object = NetworkMeta.query.get(network)
    except NoResultFound:
        return bad_request("Invalid network name: %s" % network)
    if not network_object:
        return bad_request("Invalid network name: %s" % network)

    # TODO(heyzoos)
    # Format the returned tree so that beehive internals are not displayed.
    # Specifically: remove the property 'common names' or replace them with
    # more helpful information (property data type and unit of measurement).
    return jsonify(network_object.tree())


# @cache.cached(timeout=CACHE_TIMEOUT, key_prefix=make_cache_key)
@crossdomain(origin="*")
def get_network_metadata(network: str = None) -> Response:
    """Return metadata for some network. If no network_name is specified, the
    default is to return metadata for all sensor networks.

    :endpoint: /sensor-networks/<network-name>"""

    args = request.args.to_dict()
    args.update({"networks": [network]})

    validator = Validator()
    validated = validator.load(args)
    if validated.errors:
        return bad_request(validated.errors)

    networks = validated.data["networks"]
    if network is None:
        networks = NetworkMeta.query.all()

    result = [format_network_metadata(n) for n in networks]
    return jsonify(json_response_base(validated, result, args))


# @cache.cached(timeout=CACHE_TIMEOUT, key_prefix=make_cache_key)
@crossdomain(origin="*")
def get_node_metadata(network: str, node: str = None) -> Response:
    """Return metadata about nodes for some network. If no node_id or
    location_geom__within is specified, the default is to return metadata
    for all nodes within the network.

    :endpoint: /sensor-networks/<network-name>/nodes/<node>"""

    args = request.args.to_dict()
    args.update({"network": network, "nodes": [node]})

    validator = Validator()
    validated = validator.load(args)
    if validated.errors:
        return bad_request(validated.errors)

    network = validated.data["network"]
    nodes = validated.data["nodes"]

    if node is None:
        nodes = NodeMeta.all(network.name)
    elif node.lower() not in network.tree():
        return bad_request("Invalid node {} for {}".format(node, network))

    geojson = validated.data.get('geom')
    if geojson:
        nodes_within_geom = NodeMeta.within_geojson(network, geojson).all()
        if not nodes_within_geom:
            return bad_request("No features found within {}!".format(geojson))
        nodes = nodes_within_geom

    result = [format_node_metadata(n) for n in nodes]
    return jsonify(json_response_base(validated, result, args))


@crossdomain(origin="*")
def get_node_download(network: str, node: str):
    """Return an aws presigned-url to download a month of tar'd node data."""

    args = request.args.to_dict()
    args.update({
        "network": network,
        "node": node,
        "datetime": args.get('datetime')
    })

    validator = Validator()
    validated = validator.load(args)
    if validated.errors:
        return bad_request(validated.errors)

    dt = validated.data['datetime']
    year_and_month = '{}-{}'.format(dt.year, dt.month)
    key = year_and_month + '/' + node + '.tar.gz'
    return redirect(presigned_url(S3_BUCKET, key, node))


def presigned_url(bucket: str, key: str, file_name: str) -> str:
    """Generate a url that lets a user have download access to an s3 object for
    a limited amount of time."""

    params = {
        "Bucket": bucket,
        "Key": key,
        "ResponseContentDisposition": "attachment; {}".format(file_name)
    }

    s3_client = boto3.client('s3')
    return s3_client.generate_presigned_url(
        ClientMethod="get_object",
        Params=params,
        ExpiresIn=300
    )


# @cache.cached(timeout=CACHE_TIMEOUT, key_prefix=make_cache_key)
@crossdomain(origin="*")
def get_sensor_metadata(network: str, sensor: str = None) -> Response:
    """Return metadata for all sensors within a network. Sensors can also be
    be filtered by various other properties. If no single sensor is specified,
    the default is to return metadata for all sensors within the network.

    :endpoint: /sensor-networks/<network_name>/sensors/<sensor>"""

    args = request.args.to_dict()
    args.update({"network": network, "sensors": [sensor]})

    validator = Validator()
    validated = validator.load(args)
    if validated.errors:
        return bad_request(validated.errors)

    network = validated.data["network"]
    sensors = validated.data["sensors"]

    if sensor is None:
        sensors = []
        for node in NodeMeta.all(network.name):
            sensors += node.sensors
    elif sensor.lower() not in network.sensors():
        return bad_request("Invalid sensor {} for {}".format(sensor, network))

    geojson = validated.data.get('geom')

    if geojson:

        nodes_within_geom = NodeMeta.within_geojson(network, geojson).all()
        if not nodes_within_geom:
            return bad_request("No sensors found within {}!".format(geojson))

        sensors_within_geom = NodeMeta.sensors_from_nodes(nodes_within_geom)
        if sensor is None:
            sensors = sensors_within_geom
        elif SensorMeta.query.get(sensor) not in sensors_within_geom:
            return bad_request("No sensors found within {}!".format(geojson))

    result = [format_sensor_metadata(s) for s in set(sensors)]
    return jsonify(json_response_base(validated, result, args))


# @cache.cached(timeout=CACHE_TIMEOUT, key_prefix=make_cache_key)
@crossdomain(origin="*")
def get_feature_metadata(network: str, feature: str = None) -> Response:
    """Return metadata about features for some network. If no feature is
    specified, return metadata about all features within the network.

    :endpoint: /sensor-networks/<network_name>/features_of_interest/<feature>"""

    args = request.args.to_dict()
    args.update({"network": network, "features": [feature]})

    validator = Validator()
    validated = validator.load(args)
    if validated.errors:
        return bad_request(validated.errors)

    network = validated.data["network"]
    features = validated.data["features"]

    if feature is None:
        features = []
        for f in network.features():
            features.append(FeatureMeta.query.get(f))
    elif all(feature.lower() not in f for f in network.features()):
        return bad_request("Invalid feature {} for {}".format(feature, network))

    geojson = validated.data.get('geom')

    if geojson:

        nodes_within_geom = NodeMeta.within_geojson(network, geojson).all()
        if not nodes_within_geom:
            return bad_request("No features found within {}!".format(geojson))

        feature_set = set()
        for node in nodes_within_geom:
            feature_set.update(node.features())

        if feature is None:
            features = set(FeatureMeta.query.get(f.split('.')[0]) for f in feature_set)
        elif feature not in feature_set:
            return bad_request("No features found within {}!".format(geojson))

    result = [format_feature_metadata(f) for f in features]
    return jsonify(json_response_base(validated, result, args))


@crossdomain(origin="*")
def check(network: str) -> Response:
    """Validate query parameters.

    :endpoint: /sensor-networks/<network-name>/check"""

    nodes = request.args.get("node") or request.args.get("nodes")
    sensors = request.args.get("sensor") or request.args.get("sensors")
    features = request.args.get("feature") or request.args.get("features")

    args = {
        "network": network,
        "features": features.split(",") if features else [],
        "nodes": nodes.split(",") if nodes else [],
        "sensors": sensors.split(",") if sensors else [],
    }

    validator = Validator()
    validated = validator.load(args)
    if validated.errors:
        return bad_request(validated.errors)

    return jsonify({'message': 'Your query params are good to go.'})


@crossdomain(origin="*")
def get_observations(network: str) -> Response:
    """Return raw sensor network observations for a single feature within
    the specified network.

    :endpoint: /sensor-networks/<network-name>/query?feature=<feature>"""

    nodes = request.args.get("nodes")
    sensors = request.args.get("sensors")
    feature = request.args.get("feature")

    args = request.args.to_dict()
    args.update({
        "network": network,
        "feature": feature,
        "nodes": nodes.split(",") if nodes else [],
        "sensors": sensors.split(",") if sensors else [],
    })

    validator = Validator()
    validated = validator.load(args)
    if validated.errors:
        return bad_request(validated.errors)

    if '.' in feature:
        feature, property_ = feature.split('.', 1)
        validated.data.update({'property': property_})

    redshift_base.metadata.reflect()
    table = redshift_base.metadata.tables[network + "__" + feature]

    try:
        query = observation_query(table, **validated.data)
    except KeyError as err:
        return bad_request(str(err))

    data = list()
    for obs in query:
        data.append(format_observation(obs, table))

    return jsonify(json_response_base(validated, data, args))


@crossdomain(origin="*")
def get_observation_nearest(network: str) -> Response:
    """Return a single observation from the node nearest to the specified
    long, lat coordinate.

    :endpoint: /sensor-networks/<network-name>/nearest
               ?lng=<lng>&lat=<lat>&feature=<feature>"""

    args = request.args.to_dict()
    args.update({"network": network})

    validator = NearestValidator(only=('lat', 'lng', 'feature', 'network', 'datetime', 'filter'))
    validated = validator.load(args)
    if validated.errors:
        return bad_request(validated.errors)

    result = get_observation_nearest_query(validated)
    return jsonify(json_response_base(validated, result, args))


@crossdomain(origin="*")
def get_observations_download(network: str) -> Response:
    """Stream a sensor network's bulk records to a csv file.

    :endpoint: /sensor-networks/<network>/download"""

    nodes = request.args.get("node") or request.args.get("nodes")
    sensors = request.args.get("sensor") or request.args.get("sensors")
    features = request.args.get("feature") or request.args.get("features")

    kwargs = request.args.to_dict()
    kwargs.update({
        "network": network,
        "features": features.split(",") if features else [],
        "nodes": nodes.split(",") if nodes else [],
        "sensors": sensors.split(",") if sensors else [],
    })

    validator = NoLimitValidator()
    deserialized = validator.load(kwargs)
    if deserialized.errors:
        return bad_request(deserialized.errors)

    if not kwargs["features"]:
        kwargs["features"] = deserialized.data['network'].features()

    deserialized = validator.load(kwargs)

    if not deserialized.data.get('start_datetime'):
        deserialized.data.update({'start_datetime': datetime.now() - timedelta(days=7)})

    if deserialized.data.get('data_type') == 'json':
        stream = get_observation_datadump_json(**deserialized.data)
        filename = datetime.now().isoformat() + '-' + deserialized.data["network"].name + '.json'
        attachment = Response(stream_with_context(stream), mimetype="text/json")
    else:
        stream = get_observation_datadump_csv(**deserialized.data)
        filename = datetime.now().isoformat() + '-' + deserialized.data["network"].name + '.csv'
        attachment = Response(stream_with_context(stream), mimetype="text/csv")

    content_disposition = 'attachment; filename={}'.format(filename)
    attachment.headers["Content-Disposition"] = content_disposition
    return attachment


@cache.cached(timeout=CACHE_TIMEOUT, key_prefix=make_cache_key)
@crossdomain(origin="*")
def get_aggregations(network: str) -> Response:
    """Aggregate individual node observations up to larger units of time.
    Do so by applying aggregate functions on all observations found within
    a specified window of time.

    :endpoint: /sensor-networks/<network-name>/aggregate"""

    node = request.args.get("node")
    feature = request.args.get("feature")
    sensors = request.args.get("sensor") or request.args.get("sensors")

    args = request.args.to_dict()
    args.update({
        "network": network,
        "feature": feature,
        "node": node,
        "sensors": sensors.split(",") if sensors else [],
    })

    validator = AggregateValidator()
    validated = validator.load(args)
    if validated.errors:
        return bad_request(validated.errors)

    if '.' in feature:
        validated.data.update({'property': feature.split('.', 1)[-1]})

    try:
        aggregate_fn = aggregate_fn_map[validated.data.get("function")]
        result = aggregate_fn(validated.data)
    except ValueError as err:
        return bad_request(str(err))

    # TODO(heyzoos)
    # Would rather not have to iterate over the results again just to make sure
    # the datetime format is isoformat as a string.
    for aggregate in result:
        aggregate['time_bucket'] = aggregate['time_bucket'].isoformat()

    return jsonify(json_response_base(validated, result, args))


def observation_query(table, **kwargs):
    """Constructs a query used to fetch raw data from a Redshift table. Used
    by the /query and /download endpoints."""

    nodes = [n.id for n in kwargs.get("nodes")]
    sensors = [s.name for s in kwargs.get("sensors")]
    limit = kwargs.get("limit")
    offset = kwargs.get("offset")
    start_dt = kwargs.get("start_datetime")
    end_dt = kwargs.get("end_datetime")
    condition = kwargs.get("filter")
    property_ = kwargs.get("property")

    q = redshift_session.query(table)
    q = q.filter(table.c.datetime >= start_dt) if start_dt else q
    q = q.filter(table.c.datetime < end_dt) if end_dt else q
    q = q.filter(sqla_fn.lower(table.c.node_id).in_(nodes)) if nodes else q
    q = q.filter(sqla_fn.lower(table.c.sensor).in_(sensors)) if sensors else q
    try:
        q = q.filter(table.c[property_] != None) if property_ else q
    except KeyError:
        raise ValueError('Bad property name {}'.format(property_))
    q = q.filter(condition) if condition is not None else q
    q = q.order_by(desc(table.c.datetime))
    q = q.limit(limit) if limit else q
    q = q.offset(offset) if offset else q

    return q


def format_network_metadata(network):
    """Response format for network metadata.

    :param network: (Row) sensor__network_metadata object
    :returns: (dict) formatted result"""

    network_response = {
        'name': network.name,
        'features': sorted(list(network.features())),
        'nodes': sorted([n for n in network.tree()]),
        'sensors': sorted(list(network.sensors())),
        'info': network.info
    }

    return network_response


def format_node_metadata(node):
    """Response format for network metadata.

    :param node: (Row) sensor__node_metadata object
    :returns: (dict) formatted result"""

    coordinates = wkb.loads(bytes(node.location.data))
    longitude = coordinates.x
    latitude = coordinates.y

    node_response = {
        "type": "Feature",
        'geometry': {
            "type": "Point",
            "coordinates": [longitude, latitude]
        },
        "properties": {
            "id": node.id,
            "network": node.sensor_network,
            "sensors": [sensor.name for sensor in node.sensors],
            "info": node.info,
            "address": node.address
        },
    }

    return node_response


def format_sensor_metadata(sensor):
    """Response format for network metadata.

    :param sensor: (Row) sensor__sensors object
    :returns: (dict) formatted result"""

    sensor_response = {
        'name': sensor.name,
        'properties': list(sensor.observed_properties.values()),
        'info': sensor.info
    }

    return sensor_response


def format_feature_metadata(feature):
    """Response format for network metadata.

    :param feature: (Row) sensor__features_of_interest object
    :returns: (dict) formatted result"""

    feature_response = {
        'name': feature.name,
        'properties': feature.observed_properties,
    }

    return feature_response


def format_observation(obs, table):
    """Response format for a feature observation.

    :param obs: (Row) row from a redshift table for a single feature
    :param table: (SQLAlchemy.Table) table object for a single feature
    :returns: (dict) formatted result"""

    obs_response = {
        'node': obs.node_id,
        'meta_id': obs.meta_id,
        'datetime': obs.datetime.isoformat().split('+')[0],
        'sensor': obs.sensor,
        'feature': table.name.split('__', 1)[-1],
        'results': {}
    }

    meta_properties = {'node_id', 'datetime', 'sensor', 'meta_id'}
    all_properties = set([c.name for c in table.c])
    for prop in all_properties - meta_properties:
        obs_response['results'][prop] = getattr(obs, prop)

    return obs_response


def get_observation_queries(args):
    """Queries used to get raw feature of interest rows from Redshift."""

    tables = []
    network = args.data['network']
    features = args.data['features']

    for feature in features:
        table_name = network.name + '__' + feature.name
        table = reflect(table_name, MetaData(), redshift_engine)
        tables.append(table)

    return [(observation_query(table, **args.data), table) for table in tables]


def get_observation_nearest_query(args):
    """Get an observation of the specified feature from the node nearest
    to the provided long, lat coordinates.

    :param args: (ValidatorResult) validated query arguments
    """

    # TODO(heyzoos)
    # [ ] Test me! Specifically test property filtering.

    lng = args.data["lng"]
    lat = args.data["lat"]
    feature = args.data["feature"]
    network = args.data["network"]
    point_dt = args.data["datetime"] if args.data.get('datetime') else datetime.now()
    conditions = args.data.get('filter')

    nearest_nodes_rp = NodeMeta.nearest_neighbor_to(
        lng, lat, network=network.name, features=[feature.name]
    )

    if not nearest_nodes_rp:
        return "No nodes could be found nearby with your target feature."

    feature_str = '{}__{}'.format(network.name, feature.name)
    feature = redshift_base.metadata.tables[feature_str]

    result = None
    for row in nearest_nodes_rp:
        query = redshift_session.query(feature).filter(and_(
            feature.c.node_id == row.node,
            feature.c.datetime <= point_dt + timedelta(hours=12),
            feature.c.datetime >= point_dt - timedelta(hours=12)
        ))

        if conditions is not None:
            query = query.filter(conditions)

        query = query.order_by(
            asc(
                # Ensures that the interval values is always positive,
                # since the abs() function doesn't work for intervals
                sqla_fn.greatest(point_dt, feature.c.datetime) -
                sqla_fn.least(point_dt, feature.c.datetime)
            )
        )

        # Magic number 3 because IFTTT tests require at least three results
        result = query.limit(3).all()

        if result is not None:
            break

    if result is None:
        return "Your feature has not been reported on by the nearest 10 " \
               "nodes at the time provided."
    return [format_observation(obs, feature) for obs in result]


def get_observation_datadump_csv(**kwargs):
    """Query and yield chunks of sensor network observations for streaming."""

    class ValidatorResultProxy(object):
        pass
    vr_proxy = ValidatorResultProxy()
    vr_proxy.data = kwargs

    queries_and_tables = get_observation_queries(vr_proxy)

    chunksize = 100

    buffer = io.StringIO()
    writer = csv.writer(buffer)

    for query, table in queries_and_tables:

        writer.writerow([c.name for c in table.c])
        rownum = 1

        # Chunk sizes of 25000 seem to be the sweet spot. The windowed_query
        # doesn't take that long to calculate the query bounds, and the results
        # are large enough that download speed is decent
        for row in query.yield_per(1000):

            rownum += 1
            writer.writerow([getattr(row, c) for c in row.keys()])

            if rownum % chunksize == 0:
                yield buffer.getvalue()
                buffer.close()
                buffer = io.StringIO()
                writer = csv.writer(buffer)

        writer.writerow([])

    yield buffer.getvalue()
    buffer.close()


def get_observation_datadump_json(**kwargs):
    """Query and yield chunks of sensor network observations for streaming."""

    class ValidatorResultProxy(object):
        pass
    vr_proxy = ValidatorResultProxy()
    vr_proxy.data = kwargs

    queries_and_tables = get_observation_queries(vr_proxy)

    chunksize = 1000
    buffer = '{"objects": ['

    for query, table in queries_and_tables:
        columns = [c.name for c in table.c]

        for i, row in enumerate(query.yield_per(1000)):
            row = dict(zip(columns, row))
            buffer += json.dumps(row, default=unknown_object_json_handler)
            buffer += ","

            if i % chunksize == 0:
                yield buffer
                buffer = ""

    # Remove the trailing comma and close the json
    yield buffer.rsplit(',', 1)[0] + ']}'


def get_raw_metadata():

    pass


def sanitize_validated_args():

    pass


from plenario.sensor_network.api.sensor_response import json_response_base, bad_request
from plenario.models.SensorNetwork import NetworkMeta, NodeMeta, FeatureMeta, SensorMeta
from plenario.sensor_network.api.sensor_aggregate_functions import aggregate_fn_map<|MERGE_RESOLUTION|>--- conflicted
+++ resolved
@@ -5,7 +5,6 @@
 
 import boto3
 from flask import request, Response, stream_with_context, jsonify, redirect
-from geopy.geocoders import GoogleV3
 from marshmallow import Schema
 from marshmallow.exceptions import ValidationError
 from marshmallow.fields import Field, List, DateTime, Integer, String, Float
@@ -17,15 +16,11 @@
 from plenario.api.common import cache, crossdomain, make_fragment_str
 from plenario.api.common import extract_first_geometry_fragment
 from plenario.api.common import make_cache_key, unknown_object_json_handler
-<<<<<<< HEAD
 from plenario.api.condition_builder import parse_tree
 from plenario.api.validator import valid_tree
 from plenario.database import redshift_session, redshift_engine, redshift_base
-=======
->>>>>>> be18578b
 from plenario.settings import S3_BUCKET
 from plenario.utils.helpers import reflect
-
 
 # Cache timeout of 5 minutes
 CACHE_TIMEOUT = 60 * 10
