--- conflicted
+++ resolved
@@ -11,18 +11,6 @@
 
 from plenario.api.common import cache, crossdomain
 from plenario.api.common import make_cache_key, unknown_object_json_handler
-<<<<<<< HEAD
-from plenario.api.jobs import get_status, set_status, set_flag, make_job_response
-from plenario.api.response import make_error
-from plenario.database import fast_count, windowed_query
-from plenario.database import session, redshift_session, redshift_engine
-from plenario.models import DataDump
-from plenario.sensor_network.api.sensor_response import json_response_base, bad_request
-from plenario.api.validator import SensorNetworkValidator, sensor_network_validate, NodeAggregateValidator, RequiredFeatureValidator
-from plenario.sensor_network.sensor_models import NetworkMeta, NodeMeta, FeatureOfInterest, Sensor
-from sensor_aggregate_functions import aggregate_fn_map
-=======
->>>>>>> 95da5d1c
 
 # Cache timeout of 5 minutes
 CACHE_TIMEOUT = 60 * 10
@@ -141,13 +129,8 @@
     args = sanitize_args(args)
 
     fields = ('network', 'nodes', 'start_datetime', 'end_datetime', 'geom',
-<<<<<<< HEAD
               'features', 'sensors', 'limit', 'offset')
     validated_args = sensor_network_validate(RequiredFeatureValidator(only=fields), args)
-=======
-              'feature', 'sensors', 'limit', 'offset')
-    validated_args = validate(RequiredFeatureValidator(only=fields), args)
->>>>>>> 95da5d1c
     if validated_args.errors:
         return bad_request(validated_args.errors)
     validated_args.data.update({
@@ -183,11 +166,7 @@
 
     fields = ('network', 'nodes', 'start_datetime', 'end_datetime',
               'limit', 'geom', 'features', 'sensors', 'offset')
-<<<<<<< HEAD
-    validated_args = sensor_network_validate(SensorNetworkValidator(only=fields), args)
-=======
-    validated_args = validate(DatadumpValidator(only=fields), args)
->>>>>>> 95da5d1c
+    validated_args = sensor_network_validate(DatadumpValidator(only=fields), args)
     if validated_args.errors:
         return bad_request(validated_args.errors)
 
@@ -230,17 +209,13 @@
     return jsonify(validated_args, result, 200)
 
 
-<<<<<<< HEAD
 def observation_query(args, table, condition=None):
-=======
-def observation_query(args, table):
     """Constructs a query used to fetch raw data from a Redshift table. Used
     by the /query and /download endpoints.
 
     :param args: (ValidatorResult) contains arguments in the data property
     :param table: (SQLAlchemy.Table) represents a database table"""
 
->>>>>>> 95da5d1c
     nodes = args.data.get("nodes")
     start_dt = args.data.get("start_datetime")
     end_dt = args.data.get("end_datetime")
@@ -254,14 +229,9 @@
 
     q = q.filter(sqla_fn.lower(table.c.node_id).in_(nodes)) if nodes else q
     q = q.filter(sqla_fn.lower(table.c.sensor).in_(sensors)) if sensors else q
-<<<<<<< HEAD
     q = q.filter(condition) if condition else q
-    q = q.limit(limit) if args.data["limit"] else q
-    q = q.offset(offset) if args.data["offset"] else q
-=======
     q = q.limit(limit) if limit else q
     q = q.offset(offset) if offset else q
->>>>>>> 95da5d1c
 
     return q
 
