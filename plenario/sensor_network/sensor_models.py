from geoalchemy2 import Geometry
from sqlalchemy import Column, String, ForeignKey, Table
from sqlalchemy.dialects.postgresql import JSONB, ARRAY
from sqlalchemy.orm import relationship

<<<<<<< HEAD
from plenario import db
from plenario.database import session, Base
=======
from plenario.database import session, Base, app_engine
>>>>>>> 9be1d3de

sensor_to_node = Table('sensor__sensor_to_node', db.Model.metadata,
                      Column('sensor', String, ForeignKey('sensor__sensors.name')),
                      Column('node', String, ForeignKey('sensor__node_metadata.id'))
                      )


class NetworkMeta(db.Model):
    __tablename__ = 'sensor__network_metadata'

    name = Column(String, primary_key=True)
    nodes = relationship('NodeMeta')
    info = Column(JSONB)

    @staticmethod
    def index():
        networks = session.query(NetworkMeta)
        return [network.name for network in networks]


class NodeMeta(db.Model):
    __tablename__ = 'sensor__node_metadata'

    id = Column(String, primary_key=True)
    sensor_network = Column(String, ForeignKey('sensor__network_metadata.name'))
    location = Column(Geometry(geometry_type='POINT', srid=4326))
    sensors = relationship('Sensor', secondary='sensor__sensor_to_node')
    info = Column(JSONB)

    @staticmethod
    def index(network_name=None):
        nodes = session.query(NodeMeta).all()
        return [node.id for node in nodes if node.sensorNetwork == network_name or network_name is None]


class FeatureOfInterest(db.Model):
    __tablename__ = 'sensor__features_of_interest'

    name = Column(String, primary_key=True)
    observed_properties = Column(JSONB)

    @staticmethod
    def index(network_name=None):
        features = []
        for node in session.query(NodeMeta).all():
            for sensor in node.sensors:
                for prop in sensor.observedProperties:
                    if node.sensorNetwork == network_name or network_name is None:
                        features.append(prop.split('.')[0])
        return list(set(features))


class Sensor(db.Model):
    __tablename__ = 'sensor__sensors'

    name = Column(String, primary_key=True)
    observed_properties = Column(ARRAY(String))
    info = Column(JSONB)

    @staticmethod
    def index(network_name=None):
        sensors = session.query(Sensor).all()
        return [sensor.name for sensor in sensors if
                network_name in [node.sensorNetwork for node in session.query(NodeMeta).filter(sensor.in_(NodeMeta.sensors)).all()] or network_name is None]

if __name__ == "__main__":
    Base.metadata.create_all(app_engine)<|MERGE_RESOLUTION|>--- conflicted
+++ resolved
@@ -3,12 +3,8 @@
 from sqlalchemy.dialects.postgresql import JSONB, ARRAY
 from sqlalchemy.orm import relationship
 
-<<<<<<< HEAD
 from plenario import db
-from plenario.database import session, Base
-=======
 from plenario.database import session, Base, app_engine
->>>>>>> 9be1d3de
 
 sensor_to_node = Table('sensor__sensor_to_node', db.Model.metadata,
                       Column('sensor', String, ForeignKey('sensor__sensors.name')),
