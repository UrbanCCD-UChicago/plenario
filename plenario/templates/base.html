--- conflicted
+++ resolved
@@ -41,12 +41,9 @@
           <ul class="nav navbar-nav">
           	<li class="{% if request.path == '/' %}active{% endif %}"><a href="{{ url_for('views.index') }}">Home</a></li>
             <li class="{% if request.path == '/explore' %}active{% endif %}"><a href="{{ url_for('views.explore_view') }}">Explore</a></li>
-<<<<<<< HEAD
             <li class="{% if request.path == '/contrib' %}active{% endif %}"><a href="{{ url_for('views.contrib_view') }}">Contribute</a></li>
-=======
             <li class="{% if request.path == '/api-docs' %}active{% endif %}"><a href="{{ url_for('views.api_docs_view') }}">API</a></li>
             <li class="{% if request.path == '/examples' %}active{% endif %}"><a href="{{ url_for('views.examples_view') }}">Examples</a></li>
->>>>>>> e7fcc721
             <li class="{% if request.path == '/about' %}active{% endif %}"><a href="{{ url_for('views.about_view') }}">About</a></li>
             {% if session.get('user_id') %}
                 <li class="dropdown">
