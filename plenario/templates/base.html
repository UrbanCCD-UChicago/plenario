<!DOCTYPE html>
<html lang="en" style="height: 100%;">
<head>
    <meta charset="utf-8">
    <meta name="viewport" content="width=device-width, initial-scale=1.0">
    <meta name="description" content="">
    <meta name="author" content="">

    <title>{% block title %}{% endblock %}</title>

    {% block override_css %}
        <!-- Bootstrap core CSS -->
        <link href="{{ url_for('static', filename='css/bootstrap.simplex.min.css') }}" rel="stylesheet">
        <link href="//maxcdn.bootstrapcdn.com/font-awesome/4.1.0/css/font-awesome.min.css" rel="stylesheet">
    {% endblock %}

    <!-- Custom styles for this template -->
    {% block extra_styles %}{% endblock %}
    <link href="{{ url_for('static', filename='css/custom.css') }}" rel="stylesheet">
    <link rel="shortcut icon" type="image/x-icon" href="/static/images/favicon.ico">

    <!-- HTML5 shim and Respond.js IE8 support of HTML5 elements and media queries -->
    <!--[if lt IE 9]>
      <script src="static/js/html5shiv.js"></script>
      <script src="static/js/respond.min.js"></script>
    <![endif]-->
</head>

<body id="top">
<div id="wrap">
    <div class="navbar navbar-default navbar-static-top" role="navigation">
        <div class="container-fluid">
            <div class="navbar-header">
                <button type="button" class="navbar-toggle" data-toggle="collapse" data-target=".navbar-collapse">
                    <span class="sr-only">Toggle navigation</span>
                    <span class="icon-bar"></span>
                    <span class="icon-bar"></span>
                    <span class="icon-bar"></span>
                    <span class="icon-bar"></span>
                </button>
                <a class="navbar-brand" href="/"><img src="/static/images/logo.png" height="22px"
                                                      width="22px"/>Plenar.io</a>
            </div>
            <div class="navbar-collapse collapse pull-right">
                <ul class="nav navbar-nav">
                    <li class="{% if request.path == '/' %}active{% endif %}"><a
                            href="{{ url_for('views.index') }}">Home</a></li>
                    <li class="{% if request.path == '/explore' %}active{% endif %}"><a
                            href="{{ url_for('views.explore_view') }}">Explore</a></li>
                    <li class="{% if request.path == '/api-docs' %}active{% endif %}"><a
                            href="{{ url_for('views.api_docs_view') }}">API</a></li>
                    <li><a href="https://medium.com/plenario-dev">Blog</a></li>
                    <li class="{% if request.path == '/contribute' %}active{% endif %}"><a
                            href="{{ url_for('views.user_add_dataset') }}">Add data</a></li>
                    <li class="{% if request.path == '/about' %}active{% endif %}"><a
                            href="{{ url_for('views.about_view') }}">About</a></li>
                    {% if session.get('user_id') %}
                        <li class="dropdown">
                            <a href="#" class="dropdown-toggle" data-toggle="dropdown">
                                Admin <span class="caret"></span>
                            </a>
                            <ul class="dropdown-menu">
                                <li><a href="{{ url_for('views.view_datasets') }}">View datasets</a></li>
                                <li><a href="{{ url_for('views.admin_add_dataset') }}">Add a dataset</a></li>
                                <li><a href="{{ url_for('auth.add_user') }}">Add a user</a></li>
                                <li><a href="{{ url_for('auth.reset_password') }}">Reset my password</a></li>
                            </ul>
                        </li>
                        <li><a href="{{ url_for('auth.logout') }}">Logout</a></li>
                    {% else %}
                        <li><a href="{{ url_for('auth.login') }}">Login</a></li>
                    {% endif %}
                </ul>
            </div><!--/.nav-collapse -->
        </div>
<<<<<<< HEAD
        <div class="navbar-collapse collapse pull-right">
          <ul class="nav navbar-nav">
          	<li class="{% if request.path == '/' %}active{% endif %}"><a href="{{ url_for('views.index') }}">Home</a></li>
            <li class="{% if request.path == '/explore' %}active{% endif %}"><a href="{{ url_for('views.explore_view') }}">Explore</a></li>
            <li class="{% if request.path == '/api-docs' %}active{% endif %}"><a href="{{ url_for('views.api_docs_view') }}">API</a></li>
            <li>                                                              <a href="https://medium.com/plenario-dev">Blog</a></li>
            <li class="{% if request.path == '/contribute' %}active{% endif %}"><a href="{{ url_for('views.user_add_dataset') }}">Add data</a></li>
            <li class="{% if request.path == '/about' %}active{% endif %}"><a href="{{ url_for('views.about_view') }}">About</a></li>
            {% if session.get('user_id') %}
                <li class="dropdown">
                    <a href="#" class="dropdown-toggle" data-toggle="dropdown">
                        Admin <span class="caret"></span>
                    </a>
                    <ul class="dropdown-menu">
                        <li><a href="{{ url_for('views.view_datasets') }}">View datasets</a></li>
                        <li><a href="{{ url_for('views.admin_add_dataset') }}">Add a dataset</a></li>
                        <li><a href="{{ url_for('auth.add_user') }}">Add a user</a></li>
                        <li><a href="{{ url_for('auth.reset_password') }}">Reset my password</a></li>
                    </ul>
                </li>
                <li><a href="{{ url_for('auth.logout') }}">Logout</a></li>
            {% else %}
                <li><a href="{{ url_for('security.login') }}">Login</a></li>
            {% endif %}
          </ul>
        </div><!--/.nav-collapse -->
      </div>
=======
>>>>>>> 177aa82d
    </div>
    <div id="main">
        <div class="container-fluid">
            <div class="row">
                <div class='col-md-10'>
                    {% with messages = get_flashed_messages(with_categories=true) %}
                        {% if messages %}
                            {% for category, message in messages %}
                                <div class="alert alert-{{ category }} alert-dismissible" role="alert">
                                    <button type="button" class="close" data-dismiss="alert">
                                        <span aria-hidden="true">&times;</span>
                                        <span class="sr-only">Close</span>
                                    </button>
                                    {{ message }}
                                </div>
                            {% endfor %}
                        {% endif %}
                    {% endwith %}
                </div>
            </div>
            {% block content %}{% endblock %}
        </div>
    </div>
</div>
<div id="footer">
    <div class='container-fluid'>
        <div class="footer">
            <ul>
                <li><a href="{{ url_for('views.terms_view') }}">Terms</a></li>
                <li>Built by <a href='https://urbanccd.org/'>UrbanCCD</a>/<a href='http://www.uchicago.edu/'>University
                    of
                    Chicago</a> and <a href='http://datamade.us'>DataMade</a></li>
            </ul>
        </div>
    </div>
</div>

<!-- Bootstrap core JavaScript
================================================== -->
<!-- Placed at the end of the document so the pages load faster -->
{% block override_js %}
    <script src="{{ url_for('static', filename='js/jquery-1.11.1.min.js') }}"></script>
    <script src="{{ url_for('static', filename='js/bootstrap.min.js') }}"></script>
    <script src="{{ url_for('static', filename='js/analytics_lib.js') }}"></script>
    <script src="{{ url_for('static', filename='js/moment.min.js') }}"></script>
{% endblock %}
{% block extra_javascript %}{% endblock %}

</body>
</html><|MERGE_RESOLUTION|>--- conflicted
+++ resolved
@@ -73,36 +73,6 @@
                 </ul>
             </div><!--/.nav-collapse -->
         </div>
-<<<<<<< HEAD
-        <div class="navbar-collapse collapse pull-right">
-          <ul class="nav navbar-nav">
-          	<li class="{% if request.path == '/' %}active{% endif %}"><a href="{{ url_for('views.index') }}">Home</a></li>
-            <li class="{% if request.path == '/explore' %}active{% endif %}"><a href="{{ url_for('views.explore_view') }}">Explore</a></li>
-            <li class="{% if request.path == '/api-docs' %}active{% endif %}"><a href="{{ url_for('views.api_docs_view') }}">API</a></li>
-            <li>                                                              <a href="https://medium.com/plenario-dev">Blog</a></li>
-            <li class="{% if request.path == '/contribute' %}active{% endif %}"><a href="{{ url_for('views.user_add_dataset') }}">Add data</a></li>
-            <li class="{% if request.path == '/about' %}active{% endif %}"><a href="{{ url_for('views.about_view') }}">About</a></li>
-            {% if session.get('user_id') %}
-                <li class="dropdown">
-                    <a href="#" class="dropdown-toggle" data-toggle="dropdown">
-                        Admin <span class="caret"></span>
-                    </a>
-                    <ul class="dropdown-menu">
-                        <li><a href="{{ url_for('views.view_datasets') }}">View datasets</a></li>
-                        <li><a href="{{ url_for('views.admin_add_dataset') }}">Add a dataset</a></li>
-                        <li><a href="{{ url_for('auth.add_user') }}">Add a user</a></li>
-                        <li><a href="{{ url_for('auth.reset_password') }}">Reset my password</a></li>
-                    </ul>
-                </li>
-                <li><a href="{{ url_for('auth.logout') }}">Logout</a></li>
-            {% else %}
-                <li><a href="{{ url_for('security.login') }}">Login</a></li>
-            {% endif %}
-          </ul>
-        </div><!--/.nav-collapse -->
-      </div>
-=======
->>>>>>> 177aa82d
     </div>
     <div id="main">
         <div class="container-fluid">
@@ -140,8 +110,7 @@
     </div>
 </div>
 
-<!-- Bootstrap core JavaScript
-================================================== -->
+<!-- Bootstrap core JavaScript -->
 <!-- Placed at the end of the document so the pages load faster -->
 {% block override_js %}
     <script src="{{ url_for('static', filename='js/jquery-1.11.1.min.js') }}"></script>
