{% extends 'base.html' %}
{% block title %}Plenar.io - A spatio-temporal open data platform{% endblock %}
{% block content %}
  <div class='col-md-8 col-md-offset-2 container'>

    <br/>
    <div class="jumbotron">
      <div class="row" style="display:inline-block"><img src='/static/images/logo-large.png' class='img-responsive' alt='Plenar.io logo' height="100px" width="100px"/></div>
      <h2 style="font-size: 40px;">The next stage in open data.</h2>
      <p>Plenar.io is a centralized hub for open datasets from around the world, added by users like you.</p>
      <p><a class="btn btn-primary btn-lg" role="button" href="{{ url_for('views.add_dataset') }}">Add a dataset</a></p>
    </div>



    <h3>One database. One map.</h3>
    <p class="lead">All data in Plenar.io exists on a single map and a single timeline, making it incredibly easy to access multiple datasets at once&mdash;especially those originally housed at different data portals.</p>
    <div class="row">
      <div class="col-md-1"></div>
      <div class="col-md-10">
        <div class='well'>
          <p><strong>Here&rsquo;s an example</strong>: <a href='/api/master/?obs_date__ge=2007-6-1&obs_date__lt=2008-9-1&dataset_name__in=chicago_crimes_all,nyc_crimes_all,sf_crimes_all'>Chicago, New York City, and San Francisco crime reports during summer 2007</a>. [this doesn't work yet]</p>
          <p class="text-center"><a class="btn btn-info" href="{{ url_for('views.api_docs_view') }}">Build your own query&nbsp;&nbsp;<i class="fa fa-arrow-circle-right"></i></a><p>
        </div>
      </div>
    </div>

<<<<<<< HEAD
    <h3>Extremely easy to access.</h3>
    <p class="lead">No coding, no NDAs, no navigating government websites older than you are. Accessing our API is as easy as selecting dates and drawing on a map. (<a href="{{ url_for('views.api_docs_view') }}#docs">You can still code</a>.)</p>
    <div class="row">
      <div class="col-md-1"></div>
      <div class="col-md-10">
        <div class='well'>
          <p><a href="{{ url_for('views.explore_view') }}"><img src='/static/images/plenario-explorer.png' class='img-responsive img-thumbnail' alt='Plenar.io Data Explorer' /></a></p>
          <p class="text-center"><a class="btn btn-info" href="{{ url_for('views.explore_view') }}">Try it yourself&nbsp;&nbsp;<i class="fa fa-arrow-circle-right"></i></a><p>
        </div>
      </div>
    </div>
=======
          <p><strong>Here's an example</strong>: <a href='/api/master/?obs_date__gt=2007-1-1&obs_date__lt=2008-1-1&dataset_name__in=crimes_2001_to_present,311_service_requests_abandoned_vehicles'>Chicago crime reports and abandoned vehicles from 2007 to 2008</a>.</p>
>>>>>>> e9997e3a

    <h3>Enormous amounts of data.</h3>
    <p class="lead">City data portals, the federal government, nonprofit organizations, individual researchers&mdash;we have it all.</p>
    <div class="row">
      <div class="col-md-1"></div>
      <div class="col-md-10">
        <div class='well'>
          <p class="text-center"><a href="{{ url_for('views.view_datasets') }}"><img src='/static/images/view-datasets.png' class='img-responsive img-thumbnail' alt='Plenar.io Data Explorer' /></a></p>
          <p class="text-center"><a class="btn btn-info" href="{{ url_for('views.view_datasets') }}">Take a look&nbsp;&nbsp;<i class="fa fa-arrow-circle-right"></i></a></p>
        </div>
      </div>
    </div>

    <h3>Tell the story of place.</h3>
    <p class="lead">With all the data at your fingertips, you can watch places change over time.</p>
    <div class="row">
      <div class="col-md-1"></div>
      <div class="col-md-10">
        <div class='well'>
          <p><strong>Here&rsquo;s an example</strong>: <a href="/explore#aggregate/obs_date__le=2013%2F12%2F31&obs_date__ge=2013%2F01%2F01&location_geom__within=%7B%22type%22%3A%22Feature%22%2C%22properties%22%3A%7B%7D%2C%22geometry%22%3A%7B%22type%22%3A%22Polygon%22%2C%22coordinates%22%3A%5B%5B%5B-87.637939453125%2C41.88694340165636%5D%2C%5B-87.62746810913086%2C41.8875823767912%5D%2C%5B-87.62454986572266%2C41.88898809959183%5D%2C%5B-87.60944366455078%2C41.88834913851702%5D%2C%5B-87.6101303100586%2C41.86700416724044%5D%2C%5B-87.63450622558592%2C41.867387672721804%5D%2C%5B-87.63725280761719%2C41.876974562065904%5D%2C%5B-87.637939453125%2C41.88694340165636%5D%5D%5D%7D%7D&agg=week">Get a week-by-week look at downtown Chicago in 2013</a>.</p>
          <p class="text-center"><a href="/explore#aggregate/obs_date__le=2013%2F12%2F31&obs_date__ge=2013%2F01%2F01&location_geom__within=%7B%22type%22%3A%22Feature%22%2C%22properties%22%3A%7B%7D%2C%22geometry%22%3A%7B%22type%22%3A%22Polygon%22%2C%22coordinates%22%3A%5B%5B%5B-87.637939453125%2C41.88694340165636%5D%2C%5B-87.62746810913086%2C41.8875823767912%5D%2C%5B-87.62454986572266%2C41.88898809959183%5D%2C%5B-87.60944366455078%2C41.88834913851702%5D%2C%5B-87.6101303100586%2C41.86700416724044%5D%2C%5B-87.63450622558592%2C41.867387672721804%5D%2C%5B-87.63725280761719%2C41.876974562065904%5D%2C%5B-87.637939453125%2C41.88694340165636%5D%5D%5D%7D%7D&agg=week"><img src='/static/images/downtown-chicago.png' class='img-responsive img-thumbnail' alt='Plenar.io Data Explorer' /></a></p>
          <p class="text-center"><a class="btn btn-info" href="{{ url_for('views.explore_view') }}">See your own city&nbsp;&nbsp;<i class="fa fa-arrow-circle-right"></i></a><p>
        </div>
      </div>
    </div>

    <h3>Let&rsquo;s build something bigger than all of us.</h3>
    <p class="lead">Plenar.io is fully open source, collaborative, extensible, and growing every day. It isn&rsquo;t just a platform&mdash;it&rsquo;s a new way to think about open data.</p>
    <br/>
    <p class="text-center"><a class="btn btn-info btn-lg" href="{{ url_for('views.about_view') }}#mission">Read more about our mission&nbsp;&nbsp;<i class="fa fa-arrow-circle-right"></i></a></p>
    <br/>
    <br/>
    <br/>
    <br/>

  
  </div>
{% endblock content %}<|MERGE_RESOLUTION|>--- conflicted
+++ resolved
@@ -1,80 +1,42 @@
 {% extends 'base.html' %}
 {% block title %}Plenar.io - A spatio-temporal open data platform{% endblock %}
 {% block content %}
-  <div class='col-md-8 col-md-offset-2 container'>
+  <div class='col-md-10 col-md-offset-1'>
+    <h1>Plenar.io <small>A spatio-temporal open data platform</small></h1>
 
-    <br/>
-    <div class="jumbotron">
-      <div class="row" style="display:inline-block"><img src='/static/images/logo-large.png' class='img-responsive' alt='Plenar.io logo' height="100px" width="100px"/></div>
-      <h2 style="font-size: 40px;">The next stage in open data.</h2>
-      <p>Plenar.io is a centralized hub for open datasets from around the world, added by users like you.</p>
-      <p><a class="btn btn-primary btn-lg" role="button" href="{{ url_for('views.add_dataset') }}">Add a dataset</a></p>
-    </div>
+    <p>Over the past few years, levels of government from the <a href="http://data.gov">federal administration</a> to individual municipalities like the <a href="http://data.cityofchicago.org">City of Chicago</a> have been moving toward an open data model, releasing their data publicly for free.</p>
 
+    <p><strong>Plenar.io</strong> tells a unified story of place by centralizing data from these various sources in order to increase accessibility and help ordinary citizens and researchers draw connections between datasets. Data can be viewed via a <a href="{{ url_for('views.explore_view') }}">map interface</a> and accessed by download or via an <a href="{{ url_for('views.api_docs_view') }}">API</a>.</p>
 
+    <div class='row'>
+      <div class='col-md-6'>
+        <div class='well'>
+          <h2><a href="{{ url_for('views.explore_view') }}">Data Explorer</a></h2>
+          <p>Explore the data by drawing on a map.</p>
+          <a href="{{ url_for('views.explore_view') }}"><img src='/static/images/plenario-explorer.png' class='img-responsive img-thumbnail' alt='Plenar.io Data Explorer' /></a>
+        </div>
+      </div>
+      <div class='col-md-6'>
+        <div class='well'>
+          <h2><a href="{{ url_for('views.api_docs_view') }}">API</a></h2>
+          <p><strong>For programmers</strong>. Access all of our data in JSON format via a RESTful API. Includes support for geospatial queries and temporal aggregation.</p>
 
-    <h3>One database. One map.</h3>
-    <p class="lead">All data in Plenar.io exists on a single map and a single timeline, making it incredibly easy to access multiple datasets at once&mdash;especially those originally housed at different data portals.</p>
-    <div class="row">
-      <div class="col-md-1"></div>
-      <div class="col-md-10">
-        <div class='well'>
-          <p><strong>Here&rsquo;s an example</strong>: <a href='/api/master/?obs_date__ge=2007-6-1&obs_date__lt=2008-9-1&dataset_name__in=chicago_crimes_all,nyc_crimes_all,sf_crimes_all'>Chicago, New York City, and San Francisco crime reports during summer 2007</a>. [this doesn't work yet]</p>
-          <p class="text-center"><a class="btn btn-info" href="{{ url_for('views.api_docs_view') }}">Build your own query&nbsp;&nbsp;<i class="fa fa-arrow-circle-right"></i></a><p>
+          <br />
+
+          <p><strong>Here's an example</strong>: <a href='/api/master/?obs_date__gt=2007-1-1&obs_date__lt=2008-1-1&dataset_name__in=crimes_2001_to_present,311_service_requests_abandoned_vehicles'>Chicago crime reports and abandoned vehicles from 2007 to 2008</a>.</p>
+
+          <br />
+
+          <p><a class='btn btn-info' href="{{ url_for('views.api_docs_view') }}">Read the documentation &raquo;</a></p>
         </div>
       </div>
     </div>
 
-<<<<<<< HEAD
-    <h3>Extremely easy to access.</h3>
-    <p class="lead">No coding, no NDAs, no navigating government websites older than you are. Accessing our API is as easy as selecting dates and drawing on a map. (<a href="{{ url_for('views.api_docs_view') }}#docs">You can still code</a>.)</p>
-    <div class="row">
-      <div class="col-md-1"></div>
-      <div class="col-md-10">
-        <div class='well'>
-          <p><a href="{{ url_for('views.explore_view') }}"><img src='/static/images/plenario-explorer.png' class='img-responsive img-thumbnail' alt='Plenar.io Data Explorer' /></a></p>
-          <p class="text-center"><a class="btn btn-info" href="{{ url_for('views.explore_view') }}">Try it yourself&nbsp;&nbsp;<i class="fa fa-arrow-circle-right"></i></a><p>
-        </div>
-      </div>
-    </div>
-=======
-          <p><strong>Here's an example</strong>: <a href='/api/master/?obs_date__gt=2007-1-1&obs_date__lt=2008-1-1&dataset_name__in=crimes_2001_to_present,311_service_requests_abandoned_vehicles'>Chicago crime reports and abandoned vehicles from 2007 to 2008</a>.</p>
->>>>>>> e9997e3a
+  	<h2>About</h2>
+  	<p>
+      This project is funded by the <a href="http://www.nsf.gov/dir/index.jsp?org=SBE">NSF Social, Behavioral, and Economics Research Directorate</a> through a grant to the University of Chicago Urban Center for Computation and Data (<a href="https://urbanccd.org/">UrbanCCD</a>). It is being implemented by UrbanCCD and <a href="http://datamade.us">DataMade</a>.
+  	</p>
 
-    <h3>Enormous amounts of data.</h3>
-    <p class="lead">City data portals, the federal government, nonprofit organizations, individual researchers&mdash;we have it all.</p>
-    <div class="row">
-      <div class="col-md-1"></div>
-      <div class="col-md-10">
-        <div class='well'>
-          <p class="text-center"><a href="{{ url_for('views.view_datasets') }}"><img src='/static/images/view-datasets.png' class='img-responsive img-thumbnail' alt='Plenar.io Data Explorer' /></a></p>
-          <p class="text-center"><a class="btn btn-info" href="{{ url_for('views.view_datasets') }}">Take a look&nbsp;&nbsp;<i class="fa fa-arrow-circle-right"></i></a></p>
-        </div>
-      </div>
-    </div>
-
-    <h3>Tell the story of place.</h3>
-    <p class="lead">With all the data at your fingertips, you can watch places change over time.</p>
-    <div class="row">
-      <div class="col-md-1"></div>
-      <div class="col-md-10">
-        <div class='well'>
-          <p><strong>Here&rsquo;s an example</strong>: <a href="/explore#aggregate/obs_date__le=2013%2F12%2F31&obs_date__ge=2013%2F01%2F01&location_geom__within=%7B%22type%22%3A%22Feature%22%2C%22properties%22%3A%7B%7D%2C%22geometry%22%3A%7B%22type%22%3A%22Polygon%22%2C%22coordinates%22%3A%5B%5B%5B-87.637939453125%2C41.88694340165636%5D%2C%5B-87.62746810913086%2C41.8875823767912%5D%2C%5B-87.62454986572266%2C41.88898809959183%5D%2C%5B-87.60944366455078%2C41.88834913851702%5D%2C%5B-87.6101303100586%2C41.86700416724044%5D%2C%5B-87.63450622558592%2C41.867387672721804%5D%2C%5B-87.63725280761719%2C41.876974562065904%5D%2C%5B-87.637939453125%2C41.88694340165636%5D%5D%5D%7D%7D&agg=week">Get a week-by-week look at downtown Chicago in 2013</a>.</p>
-          <p class="text-center"><a href="/explore#aggregate/obs_date__le=2013%2F12%2F31&obs_date__ge=2013%2F01%2F01&location_geom__within=%7B%22type%22%3A%22Feature%22%2C%22properties%22%3A%7B%7D%2C%22geometry%22%3A%7B%22type%22%3A%22Polygon%22%2C%22coordinates%22%3A%5B%5B%5B-87.637939453125%2C41.88694340165636%5D%2C%5B-87.62746810913086%2C41.8875823767912%5D%2C%5B-87.62454986572266%2C41.88898809959183%5D%2C%5B-87.60944366455078%2C41.88834913851702%5D%2C%5B-87.6101303100586%2C41.86700416724044%5D%2C%5B-87.63450622558592%2C41.867387672721804%5D%2C%5B-87.63725280761719%2C41.876974562065904%5D%2C%5B-87.637939453125%2C41.88694340165636%5D%5D%5D%7D%7D&agg=week"><img src='/static/images/downtown-chicago.png' class='img-responsive img-thumbnail' alt='Plenar.io Data Explorer' /></a></p>
-          <p class="text-center"><a class="btn btn-info" href="{{ url_for('views.explore_view') }}">See your own city&nbsp;&nbsp;<i class="fa fa-arrow-circle-right"></i></a><p>
-        </div>
-      </div>
-    </div>
-
-    <h3>Let&rsquo;s build something bigger than all of us.</h3>
-    <p class="lead">Plenar.io is fully open source, collaborative, extensible, and growing every day. It isn&rsquo;t just a platform&mdash;it&rsquo;s a new way to think about open data.</p>
-    <br/>
-    <p class="text-center"><a class="btn btn-info btn-lg" href="{{ url_for('views.about_view') }}#mission">Read more about our mission&nbsp;&nbsp;<i class="fa fa-arrow-circle-right"></i></a></p>
-    <br/>
-    <br/>
-    <br/>
-    <br/>
-
-  
+    <p><a class='btn btn-info' href="{{ url_for('views.about_view') }}">Read more &raquo;</a></p>
   </div>
 {% endblock content %}