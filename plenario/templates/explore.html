--- conflicted
+++ resolved
@@ -1,82 +1,3 @@
-<<<<<<< HEAD
-<!DOCTYPE html>
-<html lang="en" style="height: 100%;">
-  <head>
-    <meta charset="utf-8">
-    <meta name="viewport" content="width=device-width, initial-scale=1.0">
-
-    <title>Plenario Explorer</title>
-
-    <base href="/explore" />
-    <link href="http://plenario-test-bucket.s3-website-us-east-1.amazonaws.com/assets/vendor.css" rel="stylesheet">
-    <link href="http://plenario-test-bucket.s3-website-us-east-1.amazonaws.com/assets/plenario-explorer.css" rel="stylesheet">
-    <!--link href="{{ url_for('static', filename='js/explorer-dist/assets/plenario-explorer.css') }}" rel="stylesheet"-->
-
-  </head>
-
-  <body style="height: 100%" id="top">
-    <div class="navbar navbar-default navbar-static-top" role="navigation">
-      <div class="container-fluid">
-        <div class="navbar-header">
-          <button type="button" class="navbar-toggle" data-toggle="collapse" data-target=".navbar-collapse">
-            <span class="sr-only">Toggle navigation</span>
-            <span class="icon-bar"></span>
-            <span class="icon-bar"></span>
-            <span class="icon-bar"></span>
-            <span class="icon-bar"></span>
-          </button>
-          <a class="navbar-brand" href="/"><img id="plenario-logo" src="/static/images/logo.png" height="22px" width="22px"/>Plenar.io</a>
-        </div>
-        <div class="navbar-collapse collapse pull-right">
-          <ul class="nav navbar-nav">
-          	<li class="{% if request.path == '/' %}active{% endif %}"><a href="{{ url_for('views.index') }}">Home</a></li>
-            <li class="{% if request.path == '/explore' %}active{% endif %}"><a href="{{ url_for('views.explore_view') }}">Explore</a></li>
-            <li class="{% if request.path == '/api-docs' %}active{% endif %}"><a href="{{ url_for('views.api_docs_view') }}">API</a></li>
-            <li class="{% if request.path == '/examples' %}active{% endif %}"><a href="{{ url_for('views.examples_view') }}">Examples</a></li>
-            <li class="{% if request.path == '/contribute' %}active{% endif %}"><a href="{{ url_for('views.user_add_dataset') }}">Add data</a></li>
-            <li class="{% if request.path == '/about' %}active{% endif %}"><a href="{{ url_for('views.about_view') }}">About</a></li>
-            {% if session.get('user_id') %}
-                <li class="dropdown">
-                    <a href="#" class="dropdown-toggle" data-toggle="dropdown">
-                        Admin <span class="caret"></span>
-                    </a>
-                    <ul class="dropdown-menu">
-                        <li><a href="{{ url_for('views.view_datasets') }}">View datasets</a></li>
-                        <li><a href="{{ url_for('views.admin_add_dataset') }}">Add a dataset</a></li>
-                        <li><a href="{{ url_for('auth.add_user') }}">Add a user</a></li>
-                        <li><a href="{{ url_for('auth.reset_password') }}">Reset my password</a></li>
-                    </ul>
-                </li>
-                <li><a href="{{ url_for('auth.logout') }}">Logout</a></li>
-            {% else %}
-                <li><a href="{{ url_for('auth.login') }}">Login</a></li>
-            {% endif %}
-          </ul>
-        </div><!--/.nav-collapse -->
-      </div>
-    </div>
-
-    <div class="container-fluid">
-      <div id="ember-app"> </div>
-    </div>
-
-    <div class='container-fluid'>
-      <div class="footer">
-        <ul>
-          <li><a href="{{ url_for('views.terms_view') }}">Terms</a></li>
-          <li>Built by <a href='https://urbanccd.org/'>UrbanCCD</a>/<a href='http://www.uchicago.edu/'>University of Chicago</a> and <a href='http://datamade.us'>DataMade</a></li>
-        </ul>
-      </div>
-    </div>
-
-    <script type="text/javascript" src="http://plenario-test-bucket.s3-website-us-east-1.amazonaws.com/assets/vendor.js"></script>
-    <script type="text/javascript" src="http://plenario-test-bucket.s3-website-us-east-1.amazonaws.com/assets/plenario-explorer.js"></script>
-    <!--script type="text/javascript" src="{{ url_for('static', filename='js/explorer-dist/assets/vendor.js') }}"></script>
-    <script type="text/javascript" src="{{ url_for('static', filename='js/explorer-dist/assets/plenario-explorer.js') }}"></script-->
-
-  </body>
-</html>
-=======
 {% extends 'base.html' %}
 {% block title %}Plenario Explorer{% endblock %}
 {% block extra_styles %}
@@ -90,5 +11,4 @@
 {% block extra_javascript %}
     <script type="text/javascript" src="https://d1hdt0a9t6ezfj.cloudfront.net/assets/vendor.js"></script>
     <script type="text/javascript" src="https://d1hdt0a9t6ezfj.cloudfront.net/assets/plenario-explorer.js"></script>
-{% endblock %}
->>>>>>> 18bfde67
+{% endblock %}