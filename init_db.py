--- conflicted
+++ resolved
@@ -38,12 +38,8 @@
 
 def init_meta():
     non_meta_tables = [table for table in Base.metadata.sorted_tables
-<<<<<<< HEAD
-                       if table.name not in {'meta_master', 'meta_shape', 'plenario_user'}]
-=======
                        if table.name not in
                        {'meta_master', 'meta_shape', 'plenario_user'}]
->>>>>>> 29db7128
     for t in non_meta_tables:
         Base.metadata.remove(t)
     Base.metadata.create_all(bind=app_engine)
