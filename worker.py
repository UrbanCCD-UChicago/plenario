--- conflicted
+++ resolved
@@ -12,144 +12,28 @@
 import plenario.database
 session = plenario.database.session
 
+import datetime
+import time
+import signal
+import boto.sqs
+import random
+import threading
+import traceback
+from os import urandom
+from collections import namedtuple
+from plenario.settings import AWS_ACCESS_KEY, AWS_SECRET_KEY, AWS_REGION_NAME, JOBS_QUEUE
+from plenario.api.point import _timeseries, _detail, _detail_aggregate, _meta,_grid
+from plenario.api.jobs import get_status, set_status, get_request, set_result
+from plenario.api.validator import convert
+from plenario.tasks import add_dataset, delete_dataset, update_dataset
+from plenario.tasks import add_shape, update_shape, delete_shape
+from plenario.tasks import frequency_update
+from flask import Flask
+
 worker_threads = 4
 max_wait_interval = 15
-<<<<<<< HEAD
-do_work = True
-
-ValidatorProxy = namedtuple("ValidatorProxy", ["data"])
-
-def log(msg, worker_id):
-    # The constant opening and closing is meh, I know. But I'm feeling lazy
-    # right now.
-    logfile = open('/opt/python/log/worker.log', "a")
-    logfile.write("{} - Worker #{}: {}\n".format(datetime.datetime.now(), worker_id, msg))
-    logfile.close()
-
-
-def stop_workers(signum, frame):
-    global do_work
-    log("Got termination signal. Finishing job...", "WORKER BOSS")
-    do_work = False
-
-signal.signal(signal.SIGINT, stop_workers)
-signal.signal(signal.SIGTERM, stop_workers)
-
-conn = boto.sqs.connect_to_region(
-    AWS_REGION_NAME,
-    aws_access_key_id=AWS_ACCESS_KEY,
-    aws_secret_access_key=AWS_SECRET_KEY
-)
-JobQueue = conn.get_queue(JOBS_QUEUE)
-
-
-def worker():
-    worker_id = urandom(4).encode('hex')
-
-    # Holds the methods which perform the work requested by an incoming job.
-    app = Flask(__name__)
-    with app.app_context():
-
-        endpoint_logic = {
-            # Point endpoints.
-            'timeseries': lambda args: _timeseries(args),
-            'detail-aggregate': lambda args: _detail_aggregate(args),
-            'detail': lambda args: _detail(args),
-            'meta': lambda args: _meta(args),
-            'fields': lambda args: _meta(args),
-            'grid': lambda args: _grid(args),
-            # ETL Task endpoints.
-            'add_dataset': lambda args: add_dataset(args),
-            'update_dataset': lambda args: add_dataset(args),
-            'delete_dataset': lambda args: delete_dataset(args),
-            'add_shape': lambda args: add_shape(args),
-            'update_shape': lambda args: update_shape(args),
-            'delete_shape': lambda args: delete_shape(args),
-            # Health endpoint.
-            'ping': lambda args: {'hello': 'from worker id {}'.format(worker_id)}
-        }
-
-        log("Hello! I'm ready for anything.", worker_id)
-
-        while do_work:
-            response = JobQueue.get_messages(message_attributes=["ticket"])
-            if len(response) > 0:
-                job = response[0]
-                body = job.get_body()
-                if not body == "plenario_job":
-                    log("Message is not a Plenario Job. Skipping.", worker_id)
-                    continue
-
-                try:
-                    ticket = str(job.message_attributes["ticket"]["string_value"])
-                except KeyError:
-                    log("Job does not contain a ticket! Removing.", worker_id)
-                    JobQueue.delete_message(job)
-
-                    continue
-
-                log("Received job with ticket {}.".format(ticket), worker_id)
-
-                try:
-                    log("worker.CALL.get_status({})".format(ticket), worker_id)
-                    status = get_status(ticket)
-                    status["status"]
-                    status["meta"]
-                except Exception as e:
-                    log("Job is malformed ({}). Removing.".format(e), worker_id)
-                    JobQueue.delete_message(job)
-
-                    continue
-                if status["status"] != "queued":
-                    log("Job has already been started. Skipping.", worker_id)
-                    continue
-
-                status["status"] = "processing"
-                status["meta"]["startTime"] = str(datetime.datetime.now())
-                set_status(ticket, status)
-                req = get_request(ticket)
-
-                log("Starting work on ticket {}.".format(ticket), worker_id)
-
-                # =========== Do work on query =========== #
-                try:
-                    endpoint = req['endpoint']
-                    query_args = req['query']
-
-                    # Simpler endpoints, like the ETL Tasks, only really
-                    # need a single string argument. No point in converting
-                    # it to a ValidatorProxy.
-                    if type(query_args) != unicode:
-                        convert(query_args)
-                        query_args = ValidatorProxy(query_args)
-
-                    if endpoint in endpoint_logic:
-                        log("worker.query_args: {}".format(query_args), worker_id)
-                        log("worker.req: {}".format(req), worker_id)
-
-                        status["status"] = "success"
-=======
 
 if __name__ == "__main__":
-
-    import datetime
-    import time
-    import signal
-    import boto.sqs
-    import random
-    import threading
-    import traceback
-
-    from os import urandom
-    from collections import namedtuple
-    from plenario.settings import AWS_ACCESS_KEY, AWS_SECRET_KEY, AWS_REGION_NAME, JOBS_QUEUE, DATABASE_CONN
-    from plenario.api.point import _timeseries, _detail, _detail_aggregate, _meta,_grid
-    from plenario.api.jobs import get_status, set_status, get_request, set_result
-    from plenario.api.validator import convert
-    from plenario.tasks import add_dataset, delete_dataset, update_dataset
-    from plenario.tasks import add_shape, update_shape, delete_shape
-    from plenario.tasks import frequency_update
-    from flask import Flask
 
     do_work = True
 
@@ -196,8 +80,10 @@
                 'grid': lambda args: _grid(args),
                 # ETL Task endpoints.
                 'add_dataset': lambda args: add_dataset(args),
+                'update_dataset': lambda args: add_dataset(args),
                 'delete_dataset': lambda args: delete_dataset(args),
                 'add_shape': lambda args: add_shape(args),
+                'update_shape': lambda args: update_shape(args),
                 'delete_shape': lambda args: delete_shape(args),
                 # Health endpoint.
                 'ping': lambda args: {'hello': 'from worker id {}'.format(worker_id)}
@@ -225,11 +111,11 @@
                     log("Received job with ticket {}.".format(ticket), worker_id)
 
                     try:
+                        log("worker.CALL.get_status({})".format(ticket), worker_id)
                         status = get_status(ticket)
                         status["status"]
                         status["meta"]
                     except Exception as e:
-                        traceback.print_exc()
                         log("Job is malformed ({}). Removing.".format(e), worker_id)
                         JobQueue.delete_message(job)
 
@@ -258,52 +144,19 @@
                             query_args = ValidatorProxy(query_args)
 
                         if endpoint in endpoint_logic:
+                            log("worker.query_args: {}".format(query_args), worker_id)
+                            log("worker.req: {}".format(req), worker_id)
+
                             status["status"] = "success"
                             status["meta"]["endTime"] = str(datetime.datetime.now())
                             set_result(ticket, endpoint_logic[endpoint](query_args))
                             set_status(ticket, status)
+
                     except Exception as e:
                         status["status"] = "error"
->>>>>>> 51e22d42
                         status["meta"]["endTime"] = str(datetime.datetime.now())
                         log("Ticket {} errored with: {}.".format(ticket, e), worker_id)
                         set_status(ticket, status)
-<<<<<<< HEAD
-
-                except Exception as e:
-                    status["status"] = "error"
-                    status["meta"]["endTime"] = str(datetime.datetime.now())
-                    log("Ticket {} errored with: {}.".format(ticket, e), worker_id)
-                    set_status(ticket, status)
-                    JobQueue.delete_message(job)
-                    traceback.print_exc()
-
-                log("Finished work on ticket {}.".format(ticket), worker_id)
-
-            else:
-                # No work! Idle for a bit to save compute cycles.
-                # This interval is random in order to stagger workers
-                idle = random.randrange(max_wait_interval)
-                log("Ho hum nothing to do. Idling for {} seconds.".format(idle), worker_id)
-                time.sleep(idle)
-
-    log("Exited run loop. Goodbye!", worker_id)
-
-threads = []
-for i in range(worker_threads):
-    t = threading.Thread(target=worker, name="plenario-worker-thread")
-    t.daemon = False
-    threads.append(t)
-    t.start()
-
-for t in threads:
-    while True:
-        t.join(60)
-        if not t.is_alive():
-            break
-
-log("All workers have exited.", "WORKER BOSS")
-=======
                         JobQueue.delete_message(job)
                         traceback.print_exc()
 
@@ -331,5 +184,4 @@
             if not t.is_alive():
                 break
 
-    log("All workers have exited.", "WORKER BOSS")
->>>>>>> 51e22d42
+    log("All workers have exited.", "WORKER BOSS")