--- conflicted
+++ resolved
@@ -20,9 +20,7 @@
 
 worker_threads = 8
 wait_interval = 1
-<<<<<<< HEAD
 job_timeout = 3600
-=======
 
 # While the worker is performing a task it pulled
 # off SQS, protect its host EC2 instance from being
@@ -39,7 +37,6 @@
 # actively performing a job.
 active_worker_count = 0
 
->>>>>>> 9557f377
 
 # ======================= Worker Utilities ========================
 def log(msg, worker_id):
@@ -292,7 +289,6 @@
 
                             # =========== Do work on query =========== #
                             try:
-
                                 log("Starting work on ticket {}.".format(ticket), worker_id)
                                 register_job(ticket, birthtime, worker_id)
 
