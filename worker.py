--- conflicted
+++ resolved
@@ -32,7 +32,6 @@
 
 worker_threads = 4
 max_wait_interval = 15
-<<<<<<< HEAD
 
 if __name__ == "__main__":
 
@@ -148,117 +147,15 @@
                             log("worker.query_args: {}".format(query_args), worker_id)
                             log("worker.req: {}".format(req), worker_id)
 
+                            set_result(ticket, endpoint_logic[endpoint](query_args))
                             status["status"] = "success"
                             status["meta"]["endTime"] = str(datetime.datetime.now())
-                            set_result(ticket, endpoint_logic[endpoint](query_args))
                             set_status(ticket, status)
 
                     except Exception as e:
                         status["status"] = "error"
                         status["meta"]["endTime"] = str(datetime.datetime.now())
                         log("Ticket {} errored with: {}.".format(ticket, e), worker_id)
-=======
-do_work = True
-
-ValidatorProxy = namedtuple("ValidatorProxy", ["data"])
-
-def log(msg, worker_id):
-    # The constant opening and closing is meh, I know. But I'm feeling lazy
-    # right now.
-    logfile = open('/opt/python/log/worker.log', "a")
-    logfile.write("{} - Worker #{}: {}\n".format(datetime.datetime.now(), worker_id, msg))
-    logfile.close()
-
-
-def stop_workers(signum, frame):
-    global do_work
-    log("Got termination signal. Finishing job...", "WORKER BOSS")
-    do_work = False
-
-signal.signal(signal.SIGINT, stop_workers)
-signal.signal(signal.SIGTERM, stop_workers)
-
-conn = boto.sqs.connect_to_region(
-    AWS_REGION_NAME,
-    aws_access_key_id=AWS_ACCESS_KEY,
-    aws_secret_access_key=AWS_SECRET_KEY
-)
-JobQueue = conn.get_queue(JOBS_QUEUE)
-
-
-def worker():
-    worker_id = urandom(4).encode('hex')
-
-    # Holds the methods which perform the work requested by an incoming job.
-    app = Flask(__name__)
-    with app.app_context():
-
-        endpoint_logic = {
-            'timeseries': lambda args: _timeseries(args),
-            'detail-aggregate': lambda args: _detail_aggregate(args),
-            'detail': lambda args: _detail(args),
-            'meta': lambda args: _meta(args),
-            'fields': lambda args: _meta(args),
-            'grid': lambda args: _grid(args),
-            'ping': lambda args: {'hello': 'from worker id {}'.format(worker_id)}
-        }
-
-        log("Hello! I'm ready for anything.", worker_id)
-
-        while do_work:
-            response = JobQueue.get_messages(message_attributes=["ticket"])
-            if len(response) > 0:
-                job = response[0]
-                body = job.get_body()
-                if not body == "plenario_job":
-                    log("Message is not a Plenario Job. Skipping.", worker_id)
-                    continue
-
-                try:
-                    ticket = str(job.message_attributes["ticket"]["string_value"])
-                except KeyError:
-                    log("Job does not contain a ticket! Removing.", worker_id)
-                    JobQueue.delete_message(job)
-
-                    continue
-
-                log("Received job with ticket {}.".format(ticket), worker_id)
-
-                try:
-                    status = get_status(ticket)
-                    status["status"]
-                    status["meta"]
-                except Exception as e:
-                    print(get_status(ticket))
-                    log("Job is malformed ({}). Removing.".format(e), worker_id)
-                    JobQueue.delete_message(job)
-
-                    continue
-                if status["status"] != "queued":
-                    log("Job has already been started. Skipping.", worker_id)
-                    continue
-
-                status["status"] = "processing"
-                status["meta"]["startTime"] = str(datetime.datetime.now())
-                set_status(ticket, status)
-                req = get_request(ticket)
-
-                log("Starting work on ticket {}.".format(ticket), worker_id)
-
-                # =========== Do work on query =========== #
-                try:
-                    # Just pluck the endpoint name off the end of /v1/api/endpoint.
-                    endpoint = req['endpoint'].split('/')[-1]
-                    query_args = req['query']
-
-                    convert(query_args)
-                    query_args = ValidatorProxy(query_args)
-
-                    if endpoint in endpoint_logic:
-                        set_result(ticket, endpoint_logic[endpoint](query_args))
-                        status["status"] = "success"
-                        status["meta"]["endTime"] = str(datetime.datetime.now())
->>>>>>> 6d7cb783
                         set_status(ticket, status)
                         JobQueue.delete_message(job)
                         traceback.print_exc()
