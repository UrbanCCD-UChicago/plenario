--- conflicted
+++ resolved
@@ -26,17 +26,13 @@
     import random
     from collections import namedtuple
     from plenario.settings import AWS_ACCESS_KEY, AWS_SECRET_KEY, AWS_REGION_NAME, JOBS_QUEUE
-    from plenario.api.point import _timeseries, _detail, _detail_aggregate, _meta, _grid, _datadump, _datadump_manager, _datadump_cleanup
+    from plenario.api.point import _timeseries, _detail, _detail_aggregate, _meta, _grid, _datadump_cleanup, _datadump_manager, _datadump
     from plenario.api.jobs import get_status, set_status, get_request, set_result
     from plenario.api.validator import convert
     from plenario.tasks import add_dataset, delete_dataset, update_dataset
     from plenario.tasks import add_shape, update_shape, delete_shape
     from plenario.utils.name_generator import generate_name
-<<<<<<< HEAD
     from flask import Flask
-=======
-    from flask import Flask, request
->>>>>>> df303b28
 
     do_work = True
 
@@ -78,7 +74,8 @@
                 'timeseries': lambda args: _timeseries(args),
                 'detail-aggregate': lambda args: _detail_aggregate(args),
                 # emulating row-removal features of _detail_response. Not very DRY, but it's the cleanest option.
-                'detail': lambda args: [{key: row[key] for key in row.keys() if key not in ['point_date', 'hash', 'geom']} for row in _detail(args)],
+                'detail': lambda args: [{key: row[key] for key in row.keys()
+                                         if key not in ['point_date', 'hash', 'geom']} for row in _detail(args)],
                 'meta': lambda args: _meta(args),
                 'fields': lambda args: _meta(args),
                 'grid': lambda args: _grid(args),
@@ -118,21 +115,12 @@
                     log("Received job with ticket {}.".format(ticket), worker_id)
 
                     try:
-<<<<<<< HEAD
-=======
-                        #log("worker.CALL.get_status({})".format(ticket), worker_id)
->>>>>>> df303b28
                         status = get_status(ticket)
                         status["status"]
                         status["meta"]
                     except Exception as e:
                         log("Job is malformed ({}). Removing.".format(e), worker_id)
-<<<<<<< HEAD
-                        JobQueue.delete_message(job)
-=======
                         JobsQueue.delete_message(job)
-
->>>>>>> df303b28
                         continue
 
                     if status["status"] != "queued":
@@ -140,26 +128,14 @@
                         continue
 
                     status["status"] = "processing"
-<<<<<<< HEAD
-                    status["meta"]["startTime"] = str(datetime.datetime.now())
-                    status["meta"]["worker"] = worker_id
-
-                    log("Begin set_status", worker_id)
-                    set_status(ticket, status)
-                    log("End set_status", worker_id)
-                    log("Begin get_request", worker_id)
-                    req = get_request(ticket)
-                    log("End get_request", worker_id)
-=======
                     if "lastDeferredTime" in status["meta"]:
                         status["meta"]["lastResumeTime"] = str(datetime.datetime.now())
                     else:
                         status["meta"]["startTime"] = str(datetime.datetime.now())
-                    if not "workers" in status["meta"]:
+                    if "workers" not in status["meta"]:
                         status["meta"]["workers"] = []
                     status["meta"]["workers"].append(worker_id)
                     set_status(ticket, status)
->>>>>>> df303b28
 
                     log("Starting work on ticket {}.".format(ticket), worker_id)
 
@@ -183,8 +159,8 @@
 
                             log("Ticket {} uses endpoint {}.".format(ticket, endpoint), worker_id)
 
-                            #log("worker.query_args: {}".format(query_args), worker_id)
-                            #log("worker.req: {}".format(req), worker_id)
+                            # log("worker.query_args: {}".format(query_args), worker_id)
+                            # log("worker.req: {}".format(req), worker_id)
                             print "{} worker.query_args: {}".format(ticket, query_args)
 
                             result = endpoint_logic[endpoint](query_args)
@@ -202,7 +178,8 @@
                                         set_status(ticket, status)
                                         log("Deferred work on ticket {}.".format(ticket), worker_id)
                                         defer = True
-                                if defer: continue
+                                if defer:
+                                    continue
 
                             set_result(ticket, result)
                             status = get_status(ticket)
